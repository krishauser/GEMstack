--- conflicted
+++ resolved
@@ -65,12 +65,8 @@
             vehicle_interface:
                 type: gem_gazebo.GEMDoubleIntegratorSimulationInterface
                 args:
-<<<<<<< HEAD
                     scene: !relative_path '../scenes/gazebo.yaml'
 
-=======
-                    scene: !relative_path '../scenes/xyhead_demo.yaml'
->>>>>>> 2975c916
             drive: 
                 perception:
                     state_estimation : GNSSStateEstimator
