--- conflicted
+++ resolved
@@ -19,12 +19,7 @@
         summoning_mission_planning:
             type: SummoningMissionPlanner
             args:
-<<<<<<< HEAD
-                mode: 'real'
-                webapp: True # Access https://summon-app.vercel.app/ if True
-=======
                 use_webapp: false
->>>>>>> 1e7b45fe
                 state_machine: [PlannerEnum.IDLE, PlannerEnum.SUMMON_DRIVING, PlannerEnum.PARALLEL_PARKING]
         route_planning_component:
             type: RoutePlanningComponent
