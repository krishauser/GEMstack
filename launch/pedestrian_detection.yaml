--- conflicted
+++ resolved
@@ -94,11 +94,6 @@
             visualization: !include "klampt_visualization.yaml"
             drive: 
                 perception:
-<<<<<<< HEAD
-                    agent_detection : pedestrian_detection.FakePedestrianDetector2D
-                    #agent_detection : OmniscientAgentDetector  #this option reads agents from the simulator
-=======
                     # agent_detection : pedestrian_detection.FakePedestrianDetector2D
                     agent_detection : OmniscientAgentDetector  #this option reads agents from the simulator
->>>>>>> bca62337
                     state_estimation : OmniscientStateEstimator