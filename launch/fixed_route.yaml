--- conflicted
+++ resolved
@@ -21,15 +21,9 @@
             type: RouteToTrajectoryPlanner
             args: [null]  #desired speed in m/s.  If null, this will keep the route untimed for the trajectory tracker
         trajectory_tracking:
-<<<<<<< HEAD
-            type: pure_pursuit.PurePursuitTrajectoryTracker # to use pure pursuit comment below
-            # type: stanley.StanleyTrajectoryTracker # to use stanley comment above 
-            args: {desired_speed: 10}  #approximately 5mph
-=======
             #type: pure_pursuit.PurePursuitTrajectoryTracker # to use pure pursuit comment below
             type: stanley.StanleyTrajectoryTracker # to use stanley comment above 
             # args: {desired_speed: 10}  #approximately 5mph comment when racing
->>>>>>> c8144024
             print: True
 
 log:
