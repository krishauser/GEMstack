--- conflicted
+++ resolved
@@ -74,7 +74,6 @@
                 perception:
                     state_estimation : OmniscientStateEstimator
                     agent_detection : OmniscientAgentDetector
-<<<<<<< HEAD
             visualization: !include "klampt_visualization.yaml"
             #visualization: !include "mpl_visualization.yaml"
     gazebo:
@@ -86,9 +85,6 @@
                 perception:
                     state_estimation: GNSSStateEstimator  # Matches your Gazebo GNSS implementation
             # visualization: !include "mpl_visualization.yaml"
-=======
-            visualization: [!include "klampt_visualization.yaml", !include "mpl_visualization.yaml"]
->>>>>>> 24264aeb
     log_ros:
         log:
             ros_topics : !include "../GEMstack/knowledge/defaults/standard_ros_topics.yaml"