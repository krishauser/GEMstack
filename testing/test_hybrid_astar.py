#needed to import GEMstack from top level directory
import sys
import os
sys.path.append(os.getcwd())

from GEMstack.state import Path, ObjectFrameEnum
# from GEMstack.onboard.planning.hybrid_astar import Astar, AstarHybrid
from GEMstack.onboard.planning.astar import AStar
from GEMstack.mathutils.dubins import DubinsCar, SecondOrderDubinsCar, DubinsCarIntegrator
from GEMstack.state.physical_object import PhysicalObject, ObjectPose, ObjectFrameEnum
from GEMstack.mathutils.dynamics import IntegratorControlSpace
import GEMstack.mathutils.collisions as collisions
from reeds_shepp_path import path_length

import matplotlib.pyplot as plt
import numpy as np
import math
import unittest

def gen_obstacle(num_obstacles = 1, xrange = 5, yrange=5):
    obstacles = []
    for _ in range(num_obstacles):
        pose = ObjectPose(frame=ObjectFrameEnum(3),
                        t=0, x = np.random.uniform(0,xrange), y=np.random.uniform(0,yrange))
        dimensions = (1,1,1)
        obstacles.append(PhysicalObject(pose, dimensions, None))

    return obstacles

class ParkingSolverFirstOrderDubins(AStar):
    """sample use of the astar algorithm. In this exemple we work on a maze made of ascii characters,
    and a 'node' is just a (x,y) tuple that represents a reachable position"""

    def __init__(self, obstacles):
        self.obstacles = obstacles

        self.vehicle = DubinsCar() #x = (tx,ty,theta) and u = (fwd_velocity,turnRate).
        self.vehicle_sim = DubinsCarIntegrator(self.vehicle, 1, 0.1)
        self.actions = [(1, -1), (1, -0.5), (1,0), (1, 0.5), (1,1)]

    def is_goal_reached(self, current, goal):
        return np.linalg.norm(np.array(current) - np.array(goal)) < .5
    
    def heuristic_cost_estimate(self, n1, n2):
        """computes the 'direct' distance between two (x,y) tuples"""
        (x1, y1, theta_1) = n1
        (x2, y2, theta_2) = n2
        return math.hypot(x2 - x1, y2 - y1, theta_2 - theta_1)

    def distance_between(self, n1, n2):
        """this method always returns 1, as two 'neighbors' are always adajcent"""
        return 1

    def neighbors(self, node):
        """ for a given configuration of the car in the maze, returns up to 4 adjacent(north,east,south,west)
            nodes that can be reached (=any adjacent coordinate that is not a wall)
        """
        neighbors = []
        for control in self.actions:
            next_state = self.vehicle_sim.nextState(node, control)
            next_state = np.round(next_state, 3)
            if self.is_valid_neighbor([next_state]):
                neighbors.append(tuple(next_state))
        return neighbors
    
    def is_valid_neighbor(self, path):
        """check if any points along the path are in collision
        with any of the known obstacles

        Args:
            path (_type_): _description_
        """
        for obstacle in self.obstacles:
            for point in path:
                # print(point)
                # print(obstacle.polygon_parent())
                if collisions.circle_intersects_polygon_2d(point[:-1], 1, obstacle.polygon_parent()):
                    return False
        return True

class ParkingSolverSecondOrderDubins(AStar):
    """sample use of the astar algorithm. In this exemple we work on a maze made of ascii characters,
    and a 'node' is just a (x,y) tuple that represents a reachable position"""

    def __init__(self, obstacles):
        self.obstacles = obstacles

        self.vehicle = SecondOrderDubinsCar() #x = (tx,ty,theta,v,dtheta) and u = (fwd_accel,wheel_angle_rate)
        self.vehicle_sim = IntegratorControlSpace(self.vehicle, 1, 0.5)
        #@TODO create a more standardized way to define the actions
        self.actions = [(1,-2), (1, -1), (1, -0.5), (1,0), (1,0.5), (1, 1),
                        (1,2), (0,0), (-1, -0.25), (-1,0), (-1, 0.25)]

        # Add Reeds-Shepp parameters
        self.turning_radius = 1.0  # Adjust based on your vehicle
        self.velocity_penalty_weight = 0.1  # Adjust to balance path length vs velocity changes

    def is_goal_reached(self, current, goal):
        # @TODO Currently, the threshold is just a random number, get rid of magic constants

        if current[3] > 0.5: return False # car must be stopped, this equality will only work in simulation  
        return np.linalg.norm(np.array(current[:2]) - np.array(goal[:2])) < .5
    
    def heuristic_cost_estimate(self, n1, n2):
        """
        Computes the Reeds-Shepp path length between two configurations as the heuristic cost
        """
        # Extract position and orientation from states
        (x1, y1, theta1, v1, dtheta1) = n1
        (x2, y2, theta2, v2, dtheta2) = n2
        
        # Create start and goal configurations for Reeds-Shepp
        start = (x1, y1, theta1)
        goal = (x2, y2, theta2)
        
        # Calculate Reeds-Shepp path length
        path_length_cost = path_length(start, goal, self.turning_radius)
        
        # Add a small penalty for velocity difference to encourage smooth transitions
        velocity_penalty = abs(v2 - v1) * self.velocity_penalty_weight
        
        return path_length_cost + velocity_penalty

    def terminal_cost_estimate(self, current, goal):
        """
        Computes the terminal cost estimate between current state and goal state.
        This is used to determine how close we are to the goal configuration.
        """
        # Extract position and orientation from states
        (x1, y1, theta1, v1, dtheta1) = current
        (x2, y2, theta2, v2, dtheta2) = goal
        
        # Create start and goal configurations for Reeds-Shepp
        start = (x1, y1, theta1)
        goal_config = (x2, y2, theta2)
        
        # Calculate Reeds-Shepp path length
        path_length_cost = path_length(start, goal_config, self.turning_radius)
        
        # Add penalties for velocity and angular velocity differences
        velocity_penalty = abs(v2 - v1) * self.velocity_penalty_weight
        angular_velocity_penalty = abs(dtheta2 - dtheta1) * 0.1
        
        return path_length_cost + velocity_penalty + angular_velocity_penalty

    def terminal_cost_estimate(self, state_1, state_2):
        # @TODO Consider creating a more sophisticated heuristic
        """computes the 'direct' distance between two (x,y) tuples.
        The states here are (x,y,theta,v,dtheta,t)
        """
        (x1, y1, theta1, v1, dtheta1) = state_1
        (x2, y2, theta2, v2, dtheta2) = state_2

        return math.hypot(x2 - x1, y2 - y1)

    def distance_between(self, n1, n2):
        """this method always returns 1, as two 'neighbors' are always adajcent"""
        (x1, y1, theta1, v1, dtheta1) = n1
        (x2, y2, theta2, v2, dtheta2) = n2
        return math.hypot(x2 - x1, y2 - y1)

    def neighbors(self, node):
        """ for a given configuration of the car in the maze, returns up to 4 adjacent(north,east,south,west)
            nodes that can be reached (=any adjacent coordinate that is not a wall)
        """
        neighbors = []
        # print(node)
        for control in self.actions:
            next_state = self.vehicle_sim.nextState(node, control)
            next_state = np.round(next_state, 3)
            if self.is_valid_neighbor([next_state]):
                neighbors.append(tuple(next_state))
        return neighbors
    
    def is_valid_neighbor(self, path):
        """check if any points along the path are in collision
        with any of the known obstacles
        @TODO We are not currently using the geometry of the vehicle,
        define a geometry for the vehicle and then use polygon_itersects_polygon
        @TODO Consider performing a linear search on the trajectory 
        and checking for collission on each of these configurations

        Args:
            path (_type_): _description_
        """
        for point in path:
            if point[3] < 0:
                return False 
            if point[3] > 3:
                return False 
            
        for obstacle in self.obstacles:
            for point in path:
                # print(point)
                # print(obstacle.polygon_parent())
                if collisions.circle_intersects_polygon_2d(point[:2], .75, obstacle.polygon_parent()):
                    #polygon_intersects_polygon_2d when we have the acutal car geometry
                    return False
        return True
   
def solve():
    # generate obstacle
    # obstacles = gen_obstacle(1)
    pose = ObjectPose(frame=ObjectFrameEnum(3),
<<<<<<< HEAD
                t=0, x = 8, y=4.7)
    pose2 = ObjectPose(frame=ObjectFrameEnum(3),
                t=0, x = 8, y=0.6)
=======
                t=0, x = 2, y=5)
    pose2 = ObjectPose(frame=ObjectFrameEnum(3),
                t=0, x = 8, y=5)
>>>>>>> c9f5f9bb
    dimensions = (1.5,2.5,1)
    obstacles = [PhysicalObject(pose, dimensions, None), PhysicalObject(pose2, dimensions, None)]
    # obstacles = [PhysicalObject(pose, dimensions, None)]
    # obstacles = []
    start = (0, 0, 0, 0, 0)  # we choose to start at the upper left corner
    goal = (5, 5, 0, 0, 0)  # we want to reach the lower right corner

    # let's solve it
    foundPath = list(ParkingSolverSecondOrderDubins(obstacles).astar(start, goal, iterations=15000))

    plot_path(obstacles, foundPath)

    return list(foundPath)

def plot_path(obstacles, path):
    fig,ax = plt.subplots()
    for point in path:
        circle = plt.Circle((point[0], point[1]), .75, color='r', alpha=0.25)
        ax.add_patch(circle)
    x = [point[0] for point in path]
    y = [point[1] for point in path]

    ax.plot(x,y)

    for obstacle in obstacles:
        l, w, h = obstacle.dimensions
        center = [obstacle.pose.x, obstacle.pose.y]

        vertices = np.array([
        [center[0] - w / 2, center[1] - l / 2],  # Bottom-left
        [center[0] + w / 2, center[1] - l / 2],  # Bottom-right
        [center[0] + w / 2, center[1] + l / 2],  # Top-right
        [center[0] - w / 2, center[1] + l / 2],  # Top-left
        [center[0] - w / 2, center[1] - l / 2]   # Close the polygon
    ])

        # Plot the polygon
        ax.plot(vertices[:, 0], vertices[:, 1], 'b-', linewidth=2)
        ax.fill(vertices[:, 0], vertices[:, 1], 'b', alpha=0.3)  # Optional fill
        #plt.scatter(*center, color='red', label="Center")  # Mark the center
        
    ax.axis('equal')
    #plt.legend()
    plt.grid(True)
    plt.show()

def scenario_one(self):
    pose = ObjectPose(frame=ObjectFrameEnum(3),
                t=0, x = 3, y=5)
    pose2 = ObjectPose(frame=ObjectFrameEnum(3),
                t=0, x = 7.25, y=5)
    dimensions = (2.5,1.5,1)
    obstacles = [PhysicalObject(pose, dimensions, None), PhysicalObject(pose2, dimensions, None)]
    # obstacles = [PhysicalObject(pose, dimensions, None)]
    # obstacles = []
    start = (0, 0, 0, 0, 0)  # we choose to start at the upper left corner
    goal = (5, 5, 0, 0, 0)  # we want to reach the lower right corner

if __name__ == '__main__':
    solution = solve()
    print(solution)<|MERGE_RESOLUTION|>--- conflicted
+++ resolved
@@ -108,7 +108,7 @@
         # Extract position and orientation from states
         (x1, y1, theta1, v1, dtheta1) = n1
         (x2, y2, theta2, v2, dtheta2) = n2
-        
+
         # Create start and goal configurations for Reeds-Shepp
         start = (x1, y1, theta1)
         goal = (x2, y2, theta2)
@@ -143,15 +143,6 @@
         
         return path_length_cost + velocity_penalty + angular_velocity_penalty
 
-    def terminal_cost_estimate(self, state_1, state_2):
-        # @TODO Consider creating a more sophisticated heuristic
-        """computes the 'direct' distance between two (x,y) tuples.
-        The states here are (x,y,theta,v,dtheta,t)
-        """
-        (x1, y1, theta1, v1, dtheta1) = state_1
-        (x2, y2, theta2, v2, dtheta2) = state_2
-
-        return math.hypot(x2 - x1, y2 - y1)
 
     def distance_between(self, n1, n2):
         """this method always returns 1, as two 'neighbors' are always adajcent"""
@@ -202,15 +193,9 @@
     # generate obstacle
     # obstacles = gen_obstacle(1)
     pose = ObjectPose(frame=ObjectFrameEnum(3),
-<<<<<<< HEAD
                 t=0, x = 8, y=4.7)
     pose2 = ObjectPose(frame=ObjectFrameEnum(3),
-                t=0, x = 8, y=0.6)
-=======
-                t=0, x = 2, y=5)
-    pose2 = ObjectPose(frame=ObjectFrameEnum(3),
-                t=0, x = 8, y=5)
->>>>>>> c9f5f9bb
+                t=0, x = 8, y=0)
     dimensions = (1.5,2.5,1)
     obstacles = [PhysicalObject(pose, dimensions, None), PhysicalObject(pose2, dimensions, None)]
     # obstacles = [PhysicalObject(pose, dimensions, None)]
