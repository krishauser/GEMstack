#!/usr/bin/env python

# Copyright (c) 2019 Computer Vision Center (CVC) at the Universitat Autonoma de
# Barcelona (UAB).
#
# This work is licensed under the terms of the MIT license.
# For a copy, see <https://opensource.org/licenses/MIT>.

# Allows controlling a vehicle with a keyboard. For a simpler and more
# documented example, please take a look at tutorial.py.

"""
Welcome to CARLA manual control.

Use ARROWS or WASD keys for control.

    W            : throttle
    S            : brake
    A/D          : steer left/right
    Q            : toggle reverse
    Space        : hand-brake
    P            : toggle autopilot
    M            : toggle manual transmission
    ,/.          : gear up/down
    CTRL + W     : toggle constant velocity mode at 60 km/h

    L            : toggle next light type
    SHIFT + L    : toggle high beam
    Z/X          : toggle right/left blinker
    I            : toggle interior light

    TAB          : change sensor position
    ` or N       : next sensor
    [1-9]        : change to sensor [1-9]
    G            : toggle radar visualization
    C            : change weather (Shift+C reverse)
    Backspace    : change vehicle

    O            : open/close all doors of vehicle
    T            : toggle vehicle's telemetry

    V            : Select next map layer (Shift+V reverse)
    B            : Load current selected map layer (Shift+B to unload)

    R            : toggle recording images to disk

    CTRL + R     : toggle recording of simulation (replacing any previous)
    CTRL + P     : start replaying last recorded simulation
    CTRL + +     : increments the start time of the replay by 1 second (+SHIFT = 10 seconds)
    CTRL + -     : decrements the start time of the replay by 1 second (+SHIFT = 10 seconds)

    F1           : toggle HUD
    H/?          : toggle help
    ESC          : quit
"""

from __future__ import print_function

import glob
import json
import os
import sys

# ==============================================================================
# -- find carla module ---------------------------------------------------------
# ==============================================================================

try:
    sys.path.append(glob.glob('../carla/dist/carla-*%d.%d-%s.egg' % (
        sys.version_info.major,
        sys.version_info.minor,
        'win-amd64' if os.name == 'nt' else 'linux-x86_64'))[0])
except IndexError:
    pass

sys.path.append('~/carla-simulator/PythonAPI')

# ==============================================================================
# -- imports -------------------------------------------------------------------
# ==============================================================================


import carla
import csv

from carla import ColorConverter as cc

from agents.navigation.basic_agent import BasicAgent
# from agents.navigation.behavior_agent import BehaviorAgent  # pylint: disable=import-error

import argparse
import collections
import datetime
import logging
import math
import random
import re
import weakref

try:
    import pygame
    from pygame.locals import KMOD_CTRL
    from pygame.locals import KMOD_SHIFT
    from pygame.locals import K_0
    from pygame.locals import K_9
    from pygame.locals import K_BACKQUOTE
    from pygame.locals import K_BACKSPACE
    from pygame.locals import K_COMMA
    from pygame.locals import K_DOWN
    from pygame.locals import K_ESCAPE
    from pygame.locals import K_F1
    from pygame.locals import K_LEFT
    from pygame.locals import K_PERIOD
    from pygame.locals import K_RIGHT
    from pygame.locals import K_SLASH
    from pygame.locals import K_SPACE
    from pygame.locals import K_TAB
    from pygame.locals import K_UP
    from pygame.locals import K_a
    from pygame.locals import K_b
    from pygame.locals import K_c
    from pygame.locals import K_d
    from pygame.locals import K_f
    from pygame.locals import K_e
    from pygame.locals import K_g
    from pygame.locals import K_h
    from pygame.locals import K_i
    from pygame.locals import K_l
    from pygame.locals import K_m
    from pygame.locals import K_n
    from pygame.locals import K_o
    from pygame.locals import K_p
    from pygame.locals import K_q
    from pygame.locals import K_r
    from pygame.locals import K_s
    from pygame.locals import K_t
    from pygame.locals import K_v
    from pygame.locals import K_w
    from pygame.locals import K_x
    from pygame.locals import K_z
    from pygame.locals import K_MINUS
    from pygame.locals import K_EQUALS
except ImportError:
    raise RuntimeError('cannot import pygame, make sure pygame package is installed')

try:
    import numpy as np
except ImportError:
    raise RuntimeError('cannot import numpy, make sure numpy package is installed')


# ==============================================================================
# -- Global functions ----------------------------------------------------------
# ==============================================================================


def find_weather_presets():
    rgx = re.compile('.+?(?:(?<=[a-z])(?=[A-Z])|(?<=[A-Z])(?=[A-Z][a-z])|$)')
    name = lambda x: ' '.join(m.group(0) for m in rgx.finditer(x))
    presets = [x for x in dir(carla.WeatherParameters) if re.match('[A-Z].+', x)]
    return [(getattr(carla.WeatherParameters, x), name(x)) for x in presets]


def get_actor_display_name(actor, truncate=250):
    name = ' '.join(actor.type_id.replace('_', '.').title().split('.')[1:])
    return (name[:truncate - 1] + u'\u2026') if len(name) > truncate else name


def get_actor_blueprints(world, filter, generation):
    bps = world.get_blueprint_library().filter(filter)

    if generation.lower() == "all":
        return bps

    # If the filter returns only one bp, we assume that this one needed
    # and therefore, we ignore the generation
    if len(bps) == 1:
        return bps

    try:
        int_generation = int(generation)
        # Check if generation is in available generations
        if int_generation in [1, 2, 3]:
            bps = [x for x in bps if int(x.get_attribute('generation')) == int_generation]
            return bps
        else:
            print("   Warning! Actor Generation is not valid. No actor will be spawned.")
            return []
    except Exception:
        print("   Warning! Actor Generation is not valid. No actor will be spawned.")
    return []


# ==============================================================================
# -- World ---------------------------------------------------------------------
# ==============================================================================


class World(object):
    def __init__(self, carla_world, hud, args):
        self.carla_world = carla_world
        self.sync = args.sync
        self.actor_role_name = args.rolename
        try:
            self.map = self.carla_world.get_map()
        except RuntimeError as error:
            print('RuntimeError: {}'.format(error))
            print('  The server could not send the OpenDRIVE (.xodr) file:')
            print('  Make sure it exists, has the same name of your town, and is correct.')
            sys.exit(1)
        self.hud = hud
        self.player = None
        self.collision_sensor = None
        self.lane_invasion_sensor = None
        self.gnss_sensor = None
        self.imu_sensor = None
        self.radar_sensor = None
        self.camera_manager = None
        self._weather_presets = find_weather_presets()
        self._weather_index = 0
        self._actor_filter = args.filter
        self._actor_generation = args.generation
        self._gamma = args.gamma

        self.readFromFile = args.readFromFile
        os.makedirs("../recordings", exist_ok=True)
        self.filepath = os.path.join("../recordings", args.prefix + ".json")
        if args.readFromFile:
            if not os.path.exists(self.filepath):
                raise FileNotFoundError("File not found: " + self.filepath)
            self.filename = self.filepath
        else:
            # check if already exists
            if os.path.exists(self.filepath):
                # add timestamp to filename
                self.filename = self.filepath.replace(".json", "_" + str(
                    datetime.datetime.now().strftime("%Y-%m-%d_%H-%M-%S")) + ".json")
            else:
                self.filename = self.filepath

        self.restart()
        self.carla_world.on_tick(hud.on_world_tick)
        self.recording_enabled = False
        self.recording_start = 0
        self.constant_velocity_enabled = False
        self.show_vehicle_telemetry = False
        self.doors_are_open = False
        self.current_map_layer = 0
        self.map_layer_names = [
            carla.MapLayer.NONE,
            carla.MapLayer.Buildings,
            carla.MapLayer.Decals,
            carla.MapLayer.Foliage,
            carla.MapLayer.Ground,
            carla.MapLayer.ParkedVehicles,
            carla.MapLayer.Particles,
            carla.MapLayer.Props,
            carla.MapLayer.StreetLights,
            carla.MapLayer.Walls,
            carla.MapLayer.All
        ]
        self.meta_recorded = False

    def restart(self):
        self.player_max_speed = 1.589
        self.player_max_speed_fast = 3.713
        # Keep same camera config if the camera manager exists.
        cam_index = self.camera_manager.index if self.camera_manager is not None else 0
        cam_pos_index = self.camera_manager.transform_index if self.camera_manager is not None else 0
        # Get a random blueprint.
        blueprint_list = get_actor_blueprints(self.carla_world, self._actor_filter, self._actor_generation)
        if not blueprint_list:
            raise ValueError("Couldn't find any blueprints with the specified filters")

        blueprint = None
        for car in blueprint_list:
            if (car.id == "vehicle.mini.cooper_s_2021"):
                blueprint = car

        blueprint.set_attribute('role_name', self.actor_role_name)
        if blueprint.has_attribute('terramechanics'):
            blueprint.set_attribute('terramechanics', 'true')
        if blueprint.has_attribute('color'):
            color = random.choice(blueprint.get_attribute('color').recommended_values)
            blueprint.set_attribute('color', color)
        if blueprint.has_attribute('driver_id'):
            driver_id = random.choice(blueprint.get_attribute('driver_id').recommended_values)
            blueprint.set_attribute('driver_id', driver_id)
        if blueprint.has_attribute('is_invincible'):
            blueprint.set_attribute('is_invincible', 'true')
        # set the max speed
        if blueprint.has_attribute('speed'):
            self.player_max_speed = float(blueprint.get_attribute('speed').recommended_values[1])
            self.player_max_speed_fast = float(blueprint.get_attribute('speed').recommended_values[2])

        # Spawn the player.
        if self.player is not None:
            spawn_point = self.player.get_transform()
            spawn_point.location.z += 2.0
            spawn_point.rotation.roll = 0.0
            spawn_point.rotation.pitch = 0.0
            self.destroy()
            self.player = self.carla_world.try_spawn_actor(blueprint, spawn_point)
            self.show_vehicle_telemetry = False
            self.modify_vehicle_physics(self.player)
        while self.player is None:
            if self.readFromFile:
                # Read spawn points from the JSON file
                with open(self.filename, 'r') as file:
                    data = json.load(file)
                    first_waypoint = data['Waypoints'][0]['Waypoint']
                    location = first_waypoint['Location']
                    rotation = first_waypoint['Rotation']
                    spawn_location = carla.Location(x=location[0], y=location[1], z=location[2] + 2)
                    spawn_rotation = carla.Rotation(pitch=rotation[0], yaw=rotation[1], roll=rotation[2])
                    spawn_point = carla.Transform(spawn_location, spawn_rotation)
            else:
                if not self.map.get_spawn_points():
                    print('There are no spawn points available in your map/town.')
                    print('Please add some Vehicle Spawn Point to your UE4 scene.')
                    sys.exit(1)
                spawn_points = self.map.get_spawn_points()
                spawn_point = random.choice(spawn_points) if spawn_points else carla.Transform()
            # Try to spawn the player at the read spawn point
            self.player = self.carla_world.try_spawn_actor(blueprint, spawn_point)
            if self.player is None:
                print("Failed to spawn the vehicle at the specified spawn point.")
                continue  # or handle the failure case appropriately

            # Assuming you have a method to modify vehicle physics
            self.modify_vehicle_physics(self.player)

            self.show_vehicle_telemetry = False
        # Set up the sensors.
        self.collision_sensor = CollisionSensor(self.player, self.hud)
        self.lane_invasion_sensor = LaneInvasionSensor(self.player, self.hud)
        self.gnss_sensor = GnssSensor(self.player)
        self.imu_sensor = IMUSensor(self.player)
        self.camera_manager = CameraManager(self.player, self.hud, self._gamma)
        self.camera_manager.transform_index = cam_pos_index
        self.camera_manager.set_sensor(cam_index, notify=False)
        actor_type = get_actor_display_name(self.player)
        self.hud.notification(actor_type)

        if self.sync:
            self.carla_world.tick()
        else:
            self.carla_world.wait_for_tick()

    def next_weather(self, reverse=False):
        self._weather_index += -1 if reverse else 1
        self._weather_index %= len(self._weather_presets)
        preset = self._weather_presets[self._weather_index]
        self.hud.notification('Weather: %s' % preset[1])
        self.player.get_world().set_weather(preset[0])

    def next_map_layer(self, reverse=False):
        self.current_map_layer += -1 if reverse else 1
        self.current_map_layer %= len(self.map_layer_names)
        selected = self.map_layer_names[self.current_map_layer]
        self.hud.notification('LayerMap selected: %s' % selected)

    def load_map_layer(self, unload=False):
        selected = self.map_layer_names[self.current_map_layer]
        if unload:
            self.hud.notification('Unloading map layer: %s' % selected)
            self.carla_world.unload_map_layer(selected)
        else:
            self.hud.notification('Loading map layer: %s' % selected)
            self.carla_world.load_map_layer(selected)

    def toggle_radar(self):
        if self.radar_sensor is None:
            self.radar_sensor = RadarSensor(self.player)
        elif self.radar_sensor.sensor is not None:
            self.radar_sensor.sensor.destroy()
            self.radar_sensor = None

    def modify_vehicle_physics(self, actor):
        # If actor is not a vehicle, we cannot use the physics control
        try:
            physics_control = actor.get_physics_control()
            physics_control.use_sweep_wheel_collision = True
            actor.apply_physics_control(physics_control)
        except Exception:
            pass

    def tick(self, clock):
        self.hud.tick(self, clock)

    def render(self, display):
        self.camera_manager.render(display)
        self.hud.render(display)

    def destroy_sensors(self):
        self.camera_manager.sensor.destroy()
        self.camera_manager.sensor = None
        self.camera_manager.index = None

    def destroy(self):
        if self.radar_sensor is not None:
            self.toggle_radar()
        sensors = [
            self.camera_manager.sensor,
            self.collision_sensor.sensor,
            self.lane_invasion_sensor.sensor,
            self.gnss_sensor.sensor,
            self.imu_sensor.sensor]
        for sensor in sensors:
            if sensor is not None:
                sensor.stop()
                sensor.destroy()
        if self.player is not None:
            self.player.destroy()


# ==============================================================================
# -- KeyboardControl -----------------------------------------------------------
# ==============================================================================


class KeyboardControl(object):
    """Class that handles keyboard input."""

    def __init__(self, world, start_in_autopilot):
        self._autopilot_enabled = start_in_autopilot
        self._ackermann_enabled = False
        self._ackermann_reverse = 1
        if isinstance(world.player, carla.Vehicle):
            self._control = carla.VehicleControl()
            self._ackermann_control = carla.VehicleAckermannControl()
            self._lights = carla.VehicleLightState.NONE
            world.player.set_autopilot(self._autopilot_enabled, 8002)
            world.player.set_light_state(self._lights)
        elif isinstance(world.player, carla.Walker):
            self._control = carla.WalkerControl()
            self._autopilot_enabled = False
            self._rotation = world.player.get_transform().rotation
        else:
            raise NotImplementedError("Actor type not supported")
        self._steer_cache = 0.0
        world.hud.notification("Press 'H' or '?' for help.", seconds=4.0)

    def parse_events(self, client, world, clock, sync_mode, mode=''):
        if isinstance(self._control, carla.VehicleControl):
            current_lights = self._lights
        for event in pygame.event.get():
            if event.type == pygame.QUIT:
                return True
            elif event.type == pygame.KEYUP:
                if self._is_quit_shortcut(event.key):
                    return True
                elif event.key == K_BACKSPACE:
                    if self._autopilot_enabled:
                        world.player.set_autopilot(False)
                        world.restart()
                        world.player.set_autopilot(True, 8002)
                    else:
                        world.restart()
                elif event.key == K_F1:
                    world.hud.toggle_info()
                elif event.key == K_v and pygame.key.get_mods() & KMOD_SHIFT:
                    world.next_map_layer(reverse=True)
                elif event.key == K_v:
                    world.next_map_layer()
                elif event.key == K_b and pygame.key.get_mods() & KMOD_SHIFT:
                    world.load_map_layer(unload=True)
                elif event.key == K_b:
                    world.load_map_layer()
                elif event.key == K_h or (event.key == K_SLASH and pygame.key.get_mods() & KMOD_SHIFT):
                    world.hud.help.toggle()
                elif event.key == K_TAB:
                    world.camera_manager.toggle_camera()
                elif event.key == K_c and pygame.key.get_mods() & KMOD_SHIFT:
                    world.next_weather(reverse=True)
                elif event.key == K_c:
                    world.next_weather()
                elif event.key == K_g:
                    world.toggle_radar()
                elif event.key == K_BACKQUOTE:
                    world.camera_manager.next_sensor()
                elif event.key == K_n:
                    world.camera_manager.next_sensor()
                elif event.key == K_w and (pygame.key.get_mods() & KMOD_CTRL):
                    if world.constant_velocity_enabled:
                        world.player.disable_constant_velocity()
                        world.constant_velocity_enabled = False
                        world.hud.notification("Disabled Constant Velocity Mode")
                    else:
                        world.player.enable_constant_velocity(carla.Vector3D(17, 0, 0))
                        world.constant_velocity_enabled = True
                        world.hud.notification("Enabled Constant Velocity Mode at 60 km/h")
                elif event.key == K_o:
                    try:
                        if world.doors_are_open:
                            world.hud.notification("Closing Doors")
                            world.doors_are_open = False
                            world.player.close_door(carla.VehicleDoor.All)
                        else:
                            world.hud.notification("Opening doors")
                            world.doors_are_open = True
                            world.player.open_door(carla.VehicleDoor.All)
                    except Exception:
                        pass
                elif event.key == K_t:
                    if world.show_vehicle_telemetry:
                        world.player.show_debug_telemetry(False)
                        world.show_vehicle_telemetry = False
                        world.hud.notification("Disabled Vehicle Telemetry")
                    else:
                        try:
                            world.player.show_debug_telemetry(True)
                            world.show_vehicle_telemetry = True
                            world.hud.notification("Enabled Vehicle Telemetry")
                        except Exception:
                            pass
                elif event.key > K_0 and event.key <= K_9:
                    index_ctrl = 0
                    if pygame.key.get_mods() & KMOD_CTRL:
                        index_ctrl = 9
                    world.camera_manager.set_sensor(event.key - 1 - K_0 + index_ctrl)
                elif event.key == K_r and not (pygame.key.get_mods() & KMOD_CTRL):
                    waypoint = world.map.get_waypoint(world.player.get_location())
                    # filename = world.filename.replace('.txt', '.json')  # Change file extension to .json
                    filename = world.filename
                    if not world.meta_recorded:
                        world.hud.notification("Starting to record data")
                        metadata = {
                            "Description/Mode": mode,
                            "Map": world.map.name.split('/')[-1],
                            "Weather and time": str(world._weather_presets[world._weather_index][1]),
                            "Traffic condition": "TODO",
                            "Waypoints": []  # List to store waypoints data
                        }

                        with open(filename, 'w') as file:
                            json.dump(metadata, file, indent=4)

                        world.meta_recorded = True

                    world.hud.notification("Recording data")
                    t = waypoint.transform

                    waypoint_data = {
                        'Mode': mode,  # Add your mode value here,
                        'Waypoint': {
                            'id': waypoint.id,
                            'Location': (t.location.x, t.location.y, t.location.z),
                            'Rotation': (t.rotation.pitch, t.rotation.yaw, t.rotation.roll),
                            'Road ID': waypoint.road_id,
                            'Lane ID': waypoint.lane_id,
                            'Section ID': waypoint.section_id,
                            's': waypoint.s,
                            'Is Junction': waypoint.is_junction,
                            'Lane Width': waypoint.lane_width,
                            'Lane Type': waypoint.lane_type.name,  # Assuming enum to str conversion
                            'Lane Change': waypoint.lane_change.name,  # Assuming enum to str conversion
                            'Right Lane Marking': waypoint.right_lane_marking.type.name,
                            # Assuming enum to str conversion
                            'Left Lane Marking': waypoint.left_lane_marking.type.name,
                            # Assuming enum to str conversion
                        },

                    }

                    with open(filename, 'r+') as file:
                        data = json.load(file)  # Load existing data
                        data['Waypoints'].append(waypoint_data)  # Append new waypoint
                        save_route(data['Waypoints'], world)
                        file.seek(0)  # Go back to the start of the file
                        file.truncate()  # Clear the file content before writing
                        json.dump(data, file, indent=4)  # Re-write the modified data

                elif event.key == K_r and (pygame.key.get_mods() & KMOD_CTRL):
                    if (world.recording_enabled):
                        client.stop_recorder()
                        world.recording_enabled = False
                        world.hud.notification("Recorder is OFF")
                    else:
                        filename_txt = world.filename.replace("recording.log", "weather_time.txt")
                        with open(filename_txt, 'w') as file:
                            file.write("weather_time: " + str(world._weather_index))
                        client.start_recorder(
                            world.filename)

                        world.recording_enabled = True
                        world.hud.notification("Recorder is ON")
                elif event.key == K_p and (pygame.key.get_mods() & KMOD_CTRL):
                    # stop recorder
                    client.stop_recorder()
                    world.recording_enabled = False
                    # work around to fix camera at start of replaying
                    current_index = world.camera_manager.index
                    world.destroy_sensors()
                    # disable autopilot
                    self._autopilot_enabled = False
                    world.player.set_autopilot(self._autopilot_enabled, 8002)
                    world.hud.notification("Replaying file 'manual_recording.rec'")
                    # replayer
                    client.replay_file("manual_recording.rec", world.recording_start, 0, 0)
                    world.camera_manager.set_sensor(current_index)
                elif event.key == K_MINUS and (pygame.key.get_mods() & KMOD_CTRL):
                    if pygame.key.get_mods() & KMOD_SHIFT:
                        world.recording_start -= 10
                    else:
                        world.recording_start -= 1
                    world.hud.notification("Recording start time is %d" % (world.recording_start))
                elif event.key == K_EQUALS and (pygame.key.get_mods() & KMOD_CTRL):
                    if pygame.key.get_mods() & KMOD_SHIFT:
                        world.recording_start += 10
                    else:
                        world.recording_start += 1
                    world.hud.notification("Recording start time is %d" % (world.recording_start))
                if isinstance(self._control, carla.VehicleControl):
                    if event.key == K_f:
                        # Toggle ackermann controller
                        self._ackermann_enabled = not self._ackermann_enabled
                        world.hud.show_ackermann_info(self._ackermann_enabled)
                        world.hud.notification("Ackermann Controller %s" %
                                               ("Enabled" if self._ackermann_enabled else "Disabled"))
                    if event.key == K_q:
                        if not self._ackermann_enabled:
                            self._control.gear = 1 if self._control.reverse else -1
                        else:
                            self._ackermann_reverse *= -1
                            # Reset ackermann control
                            self._ackermann_control = carla.VehicleAckermannControl()
                    elif event.key == K_m:
                        self._control.manual_gear_shift = not self._control.manual_gear_shift
                        self._control.gear = world.player.get_control().gear
                        world.hud.notification('%s Transmission' %
                                               ('Manual' if self._control.manual_gear_shift else 'Automatic'))
                    elif self._control.manual_gear_shift and event.key == K_COMMA:
                        self._control.gear = max(-1, self._control.gear - 1)
                    elif self._control.manual_gear_shift and event.key == K_PERIOD:
                        self._control.gear = self._control.gear + 1
                    elif event.key == K_p and not pygame.key.get_mods() & KMOD_CTRL:
                        if not self._autopilot_enabled and not sync_mode:
                            print("WARNING: You are currently in asynchronous mode and could "
                                  "experience some issues with the traffic simulation")
                        self._autopilot_enabled = not self._autopilot_enabled
                        world.player.set_autopilot(self._autopilot_enabled, 8002)
                        world.hud.notification(
                            'Autopilot %s' % ('On' if self._autopilot_enabled else 'Off'))
                    elif event.key == K_l and pygame.key.get_mods() & KMOD_CTRL:
                        current_lights ^= carla.VehicleLightState.Special1
                    elif event.key == K_l and pygame.key.get_mods() & KMOD_SHIFT:
                        current_lights ^= carla.VehicleLightState.HighBeam
                    elif event.key == K_l:
                        # Use 'L' key to switch between lights:
                        # closed -> position -> low beam -> fog
                        if not self._lights & carla.VehicleLightState.Position:
                            world.hud.notification("Position lights")
                            current_lights |= carla.VehicleLightState.Position
                        else:
                            world.hud.notification("Low beam lights")
                            current_lights |= carla.VehicleLightState.LowBeam
                        if self._lights & carla.VehicleLightState.LowBeam:
                            world.hud.notification("Fog lights")
                            current_lights |= carla.VehicleLightState.Fog
                        if self._lights & carla.VehicleLightState.Fog:
                            world.hud.notification("Lights off")
                            current_lights ^= carla.VehicleLightState.Position
                            current_lights ^= carla.VehicleLightState.LowBeam
                            current_lights ^= carla.VehicleLightState.Fog
                    elif event.key == K_i:
                        current_lights ^= carla.VehicleLightState.Interior
                    elif event.key == K_z:
                        current_lights ^= carla.VehicleLightState.LeftBlinker
                    elif event.key == K_x:
                        current_lights ^= carla.VehicleLightState.RightBlinker

        if not self._autopilot_enabled:
            if isinstance(self._control, carla.VehicleControl):
                self._parse_vehicle_keys(pygame.key.get_pressed(), clock.get_time())
                self._control.reverse = self._control.gear < 0
                # Set automatic control-related vehicle lights
                if self._control.brake:
                    current_lights |= carla.VehicleLightState.Brake
                else:  # Remove the Brake flag
                    current_lights &= ~carla.VehicleLightState.Brake
                if self._control.reverse:
                    current_lights |= carla.VehicleLightState.Reverse
                else:  # Remove the Reverse flag
                    current_lights &= ~carla.VehicleLightState.Reverse
                if current_lights != self._lights:  # Change the light state only if necessary
                    self._lights = current_lights
                    world.player.set_light_state(carla.VehicleLightState(self._lights))
                # Apply control
                if not self._ackermann_enabled:
                    world.player.apply_control(self._control)
                else:
                    world.player.apply_ackermann_control(self._ackermann_control)
                    # Update control to the last one applied by the ackermann controller.
                    self._control = world.player.get_control()
                    # Update hud with the newest ackermann control
                    world.hud.update_ackermann_control(self._ackermann_control)

            elif isinstance(self._control, carla.WalkerControl):
                self._parse_walker_keys(pygame.key.get_pressed(), clock.get_time(), world)
                world.player.apply_control(self._control)

    def _parse_vehicle_keys(self, keys, milliseconds):
        if keys[K_UP] or keys[K_w]:
            if not self._ackermann_enabled:
                self._control.throttle = min(self._control.throttle + 0.1, 1.00)
            else:
                self._ackermann_control.speed += round(milliseconds * 0.005, 2) * self._ackermann_reverse
        else:
            if not self._ackermann_enabled:
                self._control.throttle = 0.0

        if keys[K_DOWN] or keys[K_s]:
            if not self._ackermann_enabled:
                self._control.brake = min(self._control.brake + 0.2, 1)
            else:
                self._ackermann_control.speed -= min(abs(self._ackermann_control.speed),
                                                     round(milliseconds * 0.005, 2)) * self._ackermann_reverse
                self._ackermann_control.speed = max(0, abs(self._ackermann_control.speed)) * self._ackermann_reverse
        else:
            if not self._ackermann_enabled:
                self._control.brake = 0

        steer_increment = 5e-4 * milliseconds
        if keys[K_LEFT] or keys[K_a]:
            if self._steer_cache > 0:
                self._steer_cache = 0
            else:
                self._steer_cache -= steer_increment
        elif keys[K_RIGHT] or keys[K_d]:
            if self._steer_cache < 0:
                self._steer_cache = 0
            else:
                self._steer_cache += steer_increment
        else:
            self._steer_cache = 0.0
        self._steer_cache = min(0.7, max(-0.7, self._steer_cache))
        if not self._ackermann_enabled:
            self._control.steer = round(self._steer_cache, 1)
            self._control.hand_brake = keys[K_SPACE]
        else:
            self._ackermann_control.steer = round(self._steer_cache, 1)

    def _parse_walker_keys(self, keys, milliseconds, world):
        self._control.speed = 0.0
        if keys[K_DOWN] or keys[K_s]:
            self._control.speed = 0.0
        if keys[K_LEFT] or keys[K_a]:
            self._control.speed = .01
            self._rotation.yaw -= 0.08 * milliseconds
        if keys[K_RIGHT] or keys[K_d]:
            self._control.speed = .01
            self._rotation.yaw += 0.08 * milliseconds
        if keys[K_UP] or keys[K_w]:
            self._control.speed = world.player_max_speed_fast if pygame.key.get_mods() & KMOD_SHIFT else world.player_max_speed
        self._control.jump = keys[K_SPACE]
        self._rotation.yaw = round(self._rotation.yaw, 1)
        self._control.direction = self._rotation.get_forward_vector()

    @staticmethod
    def _is_quit_shortcut(key):
        return (key == K_ESCAPE) or (key == K_q and pygame.key.get_mods() & KMOD_CTRL)


# ==============================================================================
# -- HUD -----------------------------------------------------------------------
# ==============================================================================


class HUD(object):
    def __init__(self, width, height):
        self.dim = (width, height)
        font = pygame.font.Font(pygame.font.get_default_font(), 20)
        font_name = 'courier' if os.name == 'nt' else 'mono'
        fonts = [x for x in pygame.font.get_fonts() if font_name in x]
        default_font = 'ubuntumono'
        mono = default_font if default_font in fonts else fonts[0]
        mono = pygame.font.match_font(mono)
        self._font_mono = pygame.font.Font(mono, 12 if os.name == 'nt' else 14)
        self._notifications = FadingText(font, (width, 40), (0, height - 40))
        self.help = HelpText(pygame.font.Font(mono, 16), width, height)
        self.server_fps = 0
        self.frame = 0
        self.simulation_time = 0
        self._show_info = True
        self._info_text = []
        self._server_clock = pygame.time.Clock()

        self._show_ackermann_info = False
        self._ackermann_control = carla.VehicleAckermannControl()

    def on_world_tick(self, timestamp):
        self._server_clock.tick()
        self.server_fps = self._server_clock.get_fps()
        self.frame = timestamp.frame
        self.simulation_time = timestamp.elapsed_seconds

    def tick(self, world, clock):
        self._notifications.tick(world, clock)
        if not self._show_info:
            return
        t = world.player.get_transform()
        v = world.player.get_velocity()
        c = world.player.get_control()
        compass = world.imu_sensor.compass
        heading = 'N' if compass > 270.5 or compass < 89.5 else ''
        heading += 'S' if 90.5 < compass < 269.5 else ''
        heading += 'E' if 0.5 < compass < 179.5 else ''
        heading += 'W' if 180.5 < compass < 359.5 else ''
        colhist = world.collision_sensor.get_collision_history()
        collision = [colhist[x + self.frame - 200] for x in range(0, 200)]
        max_col = max(1.0, max(collision))
        collision = [x / max_col for x in collision]
        vehicles = world.carla_world.get_actors().filter('vehicle.*')
        self._info_text = [
            'Server:  % 16.0f FPS' % self.server_fps,
            'Client:  % 16.0f FPS' % clock.get_fps(),
            '',
            'Vehicle: % 20s' % get_actor_display_name(world.player, truncate=20),
            'Map:     % 20s' % world.map.name.split('/')[-1],
            'Simulation time: % 12s' % datetime.timedelta(seconds=int(self.simulation_time)),
            '',
            'Speed:   % 15.0f km/h' % (3.6 * math.sqrt(v.x ** 2 + v.y ** 2 + v.z ** 2)),
            u'Compass:% 17.0f\N{DEGREE SIGN} % 2s' % (compass, heading),
            'Accelero: (%5.1f,%5.1f,%5.1f)' % (world.imu_sensor.accelerometer),
            'Gyroscop: (%5.1f,%5.1f,%5.1f)' % (world.imu_sensor.gyroscope),
            'Location:% 20s' % ('(% 5.1f, % 5.1f)' % (t.location.x, t.location.y)),
            'GNSS:% 24s' % ('(% 2.6f, % 3.6f)' % (world.gnss_sensor.lat, world.gnss_sensor.lon)),
            'Height:  % 18.0f m' % t.location.z,
            '']
        if isinstance(c, carla.VehicleControl):
            self._info_text += [
                ('Throttle:', c.throttle, 0.0, 1.0),
                ('Steer:', c.steer, -1.0, 1.0),
                ('Brake:', c.brake, 0.0, 1.0),
                ('Reverse:', c.reverse),
                ('Hand brake:', c.hand_brake),
                ('Manual:', c.manual_gear_shift),
                'Gear:        %s' % {-1: 'R', 0: 'N'}.get(c.gear, c.gear)]
            if self._show_ackermann_info:
                self._info_text += [
                    '',
                    'Ackermann Controller:',
                    '  Target speed: % 8.0f km/h' % (3.6 * self._ackermann_control.speed),
                ]
        elif isinstance(c, carla.WalkerControl):
            self._info_text += [
                ('Speed:', c.speed, 0.0, 5.556),
                ('Jump:', c.jump)]
        self._info_text += [
            '',
            'Collision:',
            collision,
            '',
            'Number of vehicles: % 8d' % len(vehicles)]
        if len(vehicles) > 1:
            self._info_text += ['Nearby vehicles:']
            distance = lambda l: math.sqrt(
                (l.x - t.location.x) ** 2 + (l.y - t.location.y) ** 2 + (l.z - t.location.z) ** 2)
            vehicles = [(distance(x.get_location()), x) for x in vehicles if x.id != world.player.id]
            for d, vehicle in sorted(vehicles, key=lambda vehicles: vehicles[0]):
                if d > 200.0:
                    break
                vehicle_type = get_actor_display_name(vehicle, truncate=22)
                self._info_text.append('% 4dm %s' % (d, vehicle_type))

    def show_ackermann_info(self, enabled):
        self._show_ackermann_info = enabled

    def update_ackermann_control(self, ackermann_control):
        self._ackermann_control = ackermann_control

    def toggle_info(self):
        self._show_info = not self._show_info

    def notification(self, text, seconds=2.0):
        self._notifications.set_text(text, seconds=seconds)

    def error(self, text):
        self._notifications.set_text('Error: %s' % text, (255, 0, 0))

    def render(self, display):
        if self._show_info:
            info_surface = pygame.Surface((220, self.dim[1]))
            info_surface.set_alpha(100)
            display.blit(info_surface, (0, 0))
            v_offset = 4
            bar_h_offset = 100
            bar_width = 106
            for item in self._info_text:
                if v_offset + 18 > self.dim[1]:
                    break
                if isinstance(item, list):
                    if len(item) > 1:
                        points = [(x + 8, v_offset + 8 + (1.0 - y) * 30) for x, y in enumerate(item)]
                        pygame.draw.lines(display, (255, 136, 0), False, points, 2)
                    item = None
                    v_offset += 18
                elif isinstance(item, tuple):
                    if isinstance(item[1], bool):
                        rect = pygame.Rect((bar_h_offset, v_offset + 8), (6, 6))
                        pygame.draw.rect(display, (255, 255, 255), rect, 0 if item[1] else 1)
                    else:
                        rect_border = pygame.Rect((bar_h_offset, v_offset + 8), (bar_width, 6))
                        pygame.draw.rect(display, (255, 255, 255), rect_border, 1)
                        f = (item[1] - item[2]) / (item[3] - item[2])
                        if item[2] < 0.0:
                            rect = pygame.Rect((bar_h_offset + f * (bar_width - 6), v_offset + 8), (6, 6))
                        else:
                            rect = pygame.Rect((bar_h_offset, v_offset + 8), (f * bar_width, 6))
                        pygame.draw.rect(display, (255, 255, 255), rect)
                    item = item[0]
                if item:  # At this point has to be a str.
                    surface = self._font_mono.render(item, True, (255, 255, 255))
                    display.blit(surface, (8, v_offset))
                v_offset += 18
        self._notifications.render(display)
        self.help.render(display)


# ==============================================================================
# -- FadingText ----------------------------------------------------------------
# ==============================================================================


class FadingText(object):
    def __init__(self, font, dim, pos):
        self.font = font
        self.dim = dim
        self.pos = pos
        self.seconds_left = 0
        self.surface = pygame.Surface(self.dim)

    def set_text(self, text, color=(255, 255, 255), seconds=2.0):
        text_texture = self.font.render(text, True, color)
        self.surface = pygame.Surface(self.dim)
        self.seconds_left = seconds
        self.surface.fill((0, 0, 0, 0))
        self.surface.blit(text_texture, (10, 11))

    def tick(self, _, clock):
        delta_seconds = 1e-3 * clock.get_time()
        self.seconds_left = max(0.0, self.seconds_left - delta_seconds)
        self.surface.set_alpha(500.0 * self.seconds_left)

    def render(self, display):
        display.blit(self.surface, self.pos)


# ==============================================================================
# -- HelpText ------------------------------------------------------------------
# ==============================================================================


class HelpText(object):
    """Helper class to handle text output using pygame"""

    def __init__(self, font, width, height):
        lines = __doc__.split('\n')
        self.font = font
        self.line_space = 18
        self.dim = (780, len(lines) * self.line_space + 12)
        self.pos = (0.5 * width - 0.5 * self.dim[0], 0.5 * height - 0.5 * self.dim[1])
        self.seconds_left = 0
        self.surface = pygame.Surface(self.dim)
        self.surface.fill((0, 0, 0, 0))
        for n, line in enumerate(lines):
            text_texture = self.font.render(line, True, (255, 255, 255))
            self.surface.blit(text_texture, (22, n * self.line_space))
            self._render = False
        self.surface.set_alpha(220)

    def toggle(self):
        self._render = not self._render

    def render(self, display):
        if self._render:
            display.blit(self.surface, self.pos)


# ==============================================================================
# -- CollisionSensor -----------------------------------------------------------
# ==============================================================================


class CollisionSensor(object):
    def __init__(self, parent_actor, hud):
        self.sensor = None
        self.history = []
        self._parent = parent_actor
        self.hud = hud
        world = self._parent.get_world()
        bp = world.get_blueprint_library().find('sensor.other.collision')
        self.sensor = world.spawn_actor(bp, carla.Transform(), attach_to=self._parent)
        # We need to pass the lambda a weak reference to self to avoid circular
        # reference.
        weak_self = weakref.ref(self)
        self.sensor.listen(lambda event: CollisionSensor._on_collision(weak_self, event))

    def get_collision_history(self):
        history = collections.defaultdict(int)
        for frame, intensity in self.history:
            history[frame] += intensity
        return history

    @staticmethod
    def _on_collision(weak_self, event):
        self = weak_self()
        if not self:
            return
        actor_type = get_actor_display_name(event.other_actor)
        self.hud.notification('Collision with %r' % actor_type)
        impulse = event.normal_impulse
        intensity = math.sqrt(impulse.x ** 2 + impulse.y ** 2 + impulse.z ** 2)
        self.history.append((event.frame, intensity))
        if len(self.history) > 4000:
            self.history.pop(0)


# ==============================================================================
# -- LaneInvasionSensor --------------------------------------------------------
# ==============================================================================


class LaneInvasionSensor(object):
    def __init__(self, parent_actor, hud):
        self.sensor = None

        # If the spawn object is not a vehicle, we cannot use the Lane Invasion Sensor
        if parent_actor.type_id.startswith("vehicle."):
            self._parent = parent_actor
            self.hud = hud
            world = self._parent.get_world()
            bp = world.get_blueprint_library().find('sensor.other.lane_invasion')
            self.sensor = world.spawn_actor(bp, carla.Transform(), attach_to=self._parent)
            # We need to pass the lambda a weak reference to self to avoid circular
            # reference.
            weak_self = weakref.ref(self)
            self.sensor.listen(lambda event: LaneInvasionSensor._on_invasion(weak_self, event))

    @staticmethod
    def _on_invasion(weak_self, event):
        self = weak_self()
        if not self:
            return
        lane_types = set(x.type for x in event.crossed_lane_markings)
        text = ['%r' % str(x).split()[-1] for x in lane_types]
        self.hud.notification('Crossed line %s' % ' and '.join(text))


# ==============================================================================
# -- GnssSensor ----------------------------------------------------------------
# ==============================================================================


class GnssSensor(object):
    def __init__(self, parent_actor):
        self.sensor = None
        self._parent = parent_actor
        self.lat = 0.0
        self.lon = 0.0
        world = self._parent.get_world()
        bp = world.get_blueprint_library().find('sensor.other.gnss')
        self.sensor = world.spawn_actor(bp, carla.Transform(carla.Location(x=1.0, z=2.8)), attach_to=self._parent)
        # We need to pass the lambda a weak reference to self to avoid circular
        # reference.
        weak_self = weakref.ref(self)
        self.sensor.listen(lambda event: GnssSensor._on_gnss_event(weak_self, event))

    @staticmethod
    def _on_gnss_event(weak_self, event):
        self = weak_self()
        if not self:
            return
        self.lat = event.latitude
        self.lon = event.longitude


# ==============================================================================
# -- IMUSensor -----------------------------------------------------------------
# ==============================================================================


class IMUSensor(object):
    def __init__(self, parent_actor):
        self.sensor = None
        self._parent = parent_actor
        self.accelerometer = (0.0, 0.0, 0.0)
        self.gyroscope = (0.0, 0.0, 0.0)
        self.compass = 0.0
        world = self._parent.get_world()
        bp = world.get_blueprint_library().find('sensor.other.imu')
        self.sensor = world.spawn_actor(
            bp, carla.Transform(), attach_to=self._parent)
        # We need to pass the lambda a weak reference to self to avoid circular
        # reference.
        weak_self = weakref.ref(self)
        self.sensor.listen(
            lambda sensor_data: IMUSensor._imu_callback(weak_self, sensor_data))

    @staticmethod
    def _imu_callback(weak_self, sensor_data):
        self = weak_self()
        if not self:
            return
        limits = (-99.9, 99.9)
        self.accelerometer = (
            max(limits[0], min(limits[1], sensor_data.accelerometer.x)),
            max(limits[0], min(limits[1], sensor_data.accelerometer.y)),
            max(limits[0], min(limits[1], sensor_data.accelerometer.z)))
        self.gyroscope = (
            max(limits[0], min(limits[1], math.degrees(sensor_data.gyroscope.x))),
            max(limits[0], min(limits[1], math.degrees(sensor_data.gyroscope.y))),
            max(limits[0], min(limits[1], math.degrees(sensor_data.gyroscope.z))))
        self.compass = math.degrees(sensor_data.compass)


# ==============================================================================
# -- RadarSensor ---------------------------------------------------------------
# ==============================================================================


class RadarSensor(object):
    def __init__(self, parent_actor):
        self.sensor = None
        self._parent = parent_actor
        bound_x = 0.5 + self._parent.bounding_box.extent.x
        bound_z = 0.5 + self._parent.bounding_box.extent.z

        self.velocity_range = 7.5  # m/s
        world = self._parent.get_world()
        self.debug = world.debug
        bp = world.get_blueprint_library().find('sensor.other.radar')
        bp.set_attribute('horizontal_fov', str(35))
        bp.set_attribute('vertical_fov', str(20))
        self.sensor = world.spawn_actor(
            bp,
            carla.Transform(
                carla.Location(x=bound_x + 0.05, z=bound_z + 0.05),
                carla.Rotation(pitch=5)),
            attach_to=self._parent)
        # We need a weak reference to self to avoid circular reference.
        weak_self = weakref.ref(self)
        self.sensor.listen(
            lambda radar_data: RadarSensor._radar_callback(weak_self, radar_data))

    @staticmethod
    def _radar_callback(weak_self, radar_data):
        self = weak_self()
        if not self:
            return
        # To get a numpy [[vel, altitude, azimuth, depth],...[,,,]]:
        # points = np.frombuffer(radar_data.raw_data, dtype=np.dtype('f4'))
        # points = np.reshape(points, (len(radar_data), 4))

        current_rot = radar_data.transform.rotation
        for detect in radar_data:
            azi = math.degrees(detect.azimuth)
            alt = math.degrees(detect.altitude)
            # The 0.25 adjusts a bit the distance so the dots can
            # be properly seen
            fw_vec = carla.Vector3D(x=detect.depth - 0.25)
            carla.Transform(
                carla.Location(),
                carla.Rotation(
                    pitch=current_rot.pitch + alt,
                    yaw=current_rot.yaw + azi,
                    roll=current_rot.roll)).transform(fw_vec)

            def clamp(min_v, max_v, value):
                return max(min_v, min(value, max_v))

            norm_velocity = detect.velocity / self.velocity_range  # range [-1, 1]
            r = int(clamp(0.0, 1.0, 1.0 - norm_velocity) * 255.0)
            g = int(clamp(0.0, 1.0, 1.0 - abs(norm_velocity)) * 255.0)
            b = int(abs(clamp(- 1.0, 0.0, - 1.0 - norm_velocity)) * 255.0)
            self.debug.draw_point(
                radar_data.transform.location + fw_vec,
                size=0.075,
                life_time=0.06,
                persistent_lines=False,
                color=carla.Color(r, g, b))


# ==============================================================================
# -- CameraManager -------------------------------------------------------------
# ==============================================================================


class CameraManager(object):
    def __init__(self, parent_actor, hud, gamma_correction):
        self.sensor = None
        self.surface = None
        self._parent = parent_actor
        self.hud = hud
        self.recording = False
        self.fixed_front_rgb_sensor_name = 'sensor.camera.rgb'
        self.fixed_top_lidar_sensor_name = 'sensor.lidar.ray_cast'
        self.fixed_front_depth_sensor_name = 'sensor.camera.depth'
        bound_x = 0.5 + self._parent.bounding_box.extent.x
        bound_y = 0.5 + self._parent.bounding_box.extent.y
        bound_z = 0.5 + self._parent.bounding_box.extent.z
        Attachment = carla.AttachmentType

        if not self._parent.type_id.startswith("walker.pedestrian"):
            self._camera_transforms = [
                (carla.Transform(carla.Location(x=-2.0 * bound_x, y=+0.0 * bound_y, z=2.0 * bound_z),
                                 carla.Rotation(pitch=8.0)), Attachment.SpringArmGhost),
                (
                    carla.Transform(carla.Location(x=+0.8 * bound_x, y=+0.0 * bound_y, z=1.3 * bound_z)),
                    Attachment.Rigid),
                (carla.Transform(carla.Location(x=+1.9 * bound_x, y=+1.0 * bound_y, z=1.2 * bound_z)),
                 Attachment.SpringArmGhost),
                (carla.Transform(carla.Location(x=-2.8 * bound_x, y=+0.0 * bound_y, z=4.6 * bound_z),
                                 carla.Rotation(pitch=6.0)), Attachment.SpringArmGhost),
                (carla.Transform(carla.Location(x=-1.0, y=-1.0 * bound_y, z=0.4 * bound_z)), Attachment.Rigid)]
        else:
            self._camera_transforms = [
                (carla.Transform(carla.Location(x=-2.5, z=0.0), carla.Rotation(pitch=-8.0)), Attachment.SpringArmGhost),
                (carla.Transform(carla.Location(x=1.6, z=1.7)), Attachment.Rigid),
                (carla.Transform(carla.Location(x=2.5, y=0.5, z=0.0), carla.Rotation(pitch=-8.0)),
                 Attachment.SpringArmGhost),
                (carla.Transform(carla.Location(x=-4.0, z=2.0), carla.Rotation(pitch=6.0)), Attachment.SpringArmGhost),
                (carla.Transform(carla.Location(x=0, y=-2.5, z=-0.0), carla.Rotation(yaw=90.0)), Attachment.Rigid)]

        self.transform_index = 1
        self.sensors = [
            [self.fixed_front_rgb_sensor_name, cc.Raw, 'Camera RGB', {}],
            [self.fixed_front_depth_sensor_name, cc.Raw, 'Camera Depth (Raw)', {}],
            [self.fixed_front_depth_sensor_name, cc.Depth, 'Camera Depth (Gray Scale)', {}],
            [self.fixed_front_depth_sensor_name, cc.LogarithmicDepth, 'Camera Depth (Logarithmic Gray Scale)', {}],
            ['sensor.camera.semantic_segmentation', cc.Raw, 'Camera Semantic Segmentation (Raw)', {}],
            ['sensor.camera.semantic_segmentation', cc.CityScapesPalette,
             'Camera Semantic Segmentation (CityScapes Palette)', {}],
            ['sensor.camera.instance_segmentation', cc.CityScapesPalette,
             'Camera Instance Segmentation (CityScapes Palette)', {}],
            ['sensor.camera.instance_segmentation', cc.Raw, 'Camera Instance Segmentation (Raw)', {}],
            [self.fixed_top_lidar_sensor_name, None, 'Lidar (Ray-Cast)', {'range': '50'}],
            ['sensor.camera.dvs', cc.Raw, 'Dynamic Vision Sensor', {}],
            [self.fixed_front_rgb_sensor_name, cc.Raw, 'Camera RGB Distorted',
             {'lens_circle_multiplier': '3.0',
              'lens_circle_falloff': '3.0',
              'chromatic_aberration_intensity': '0.5',
              'chromatic_aberration_offset': '0'}],
            ['sensor.camera.optical_flow', cc.Raw, 'Optical Flow', {}],
            ['sensor.camera.normals', cc.Raw, 'Camera Normals', {}],
        ]
        world = self._parent.get_world()
        bp_library = world.get_blueprint_library()
        for item in self.sensors:
            bp = bp_library.find(item[0])
            if item[0].startswith('sensor.camera'):
                bp.set_attribute('image_size_x', str(hud.dim[0]))
                bp.set_attribute('image_size_y', str(hud.dim[1]))
                if bp.has_attribute('gamma'):
                    bp.set_attribute('gamma', str(gamma_correction))
                for attr_name, attr_value in item[3].items():
                    bp.set_attribute(attr_name, attr_value)
            elif item[0].startswith('sensor.lidar'):
                self.lidar_range = 50

                for attr_name, attr_value in item[3].items():
                    bp.set_attribute(attr_name, attr_value)
                    if attr_name == 'range':
                        self.lidar_range = float(attr_value)

            item.append(bp)
        self.index = None

    def toggle_camera(self):
        self.transform_index = (self.transform_index + 1) % len(self._camera_transforms)
        self.set_sensor(self.index, notify=False, force_respawn=True)

    def set_sensor(self, index, notify=True, force_respawn=False):
        index = index % len(self.sensors)
        needs_respawn = True if self.index is None else \
            (force_respawn or (self.sensors[index][2] != self.sensors[self.index][2]))
        if needs_respawn:
            if self.sensor is not None:
                self.sensor.destroy()
                self.surface = None
            self.sensor = self._parent.get_world().spawn_actor(
                self.sensors[index][-1],
                self._camera_transforms[self.transform_index][0],
                attach_to=self._parent,
                attachment_type=self._camera_transforms[self.transform_index][1])
            # We need to pass the lambda a weak reference to self to avoid
            # circular reference.
            weak_self = weakref.ref(self)
            self.sensor.listen(lambda image: CameraManager._parse_image(weak_self, image))
        if notify:
            self.hud.notification(self.sensors[index][2])
        self.index = index

    def next_sensor(self):
        self.set_sensor(self.index + 1)

    def toggle_recording(self):
        self.recording = not self.recording
        self.hud.notification('Recording %s' % ('On' if self.recording else 'Off'))

    def render(self, display):
        if self.surface is not None:
            display.blit(self.surface, (0, 0))

    @staticmethod
    def _parse_image(weak_self, image):
        self = weak_self()
        if not self:
            return
        if self.sensors[self.index][0].startswith('sensor.lidar'):
            points = np.frombuffer(image.raw_data, dtype=np.dtype('f4'))
            points = np.reshape(points, (int(points.shape[0] / 4), 4))
            lidar_data = np.array(points[:, :2])
            lidar_data *= min(self.hud.dim) / (2.0 * self.lidar_range)
            lidar_data += (0.5 * self.hud.dim[0], 0.5 * self.hud.dim[1])
            lidar_data = np.fabs(lidar_data)  # pylint: disable=E1111
            lidar_data = lidar_data.astype(np.int32)
            lidar_data = np.reshape(lidar_data, (-1, 2))
            lidar_img_size = (self.hud.dim[0], self.hud.dim[1], 3)
            lidar_img = np.zeros((lidar_img_size), dtype=np.uint8)
            lidar_img[tuple(lidar_data.T)] = (255, 255, 255)
            self.surface = pygame.surfarray.make_surface(lidar_img)
        elif self.sensors[self.index][0].startswith('sensor.camera.dvs'):
            # Example of converting the raw_data from a carla.DVSEventArray
            # sensor into a NumPy array and using it as an image
            dvs_events = np.frombuffer(image.raw_data, dtype=np.dtype([
                ('x', np.uint16), ('y', np.uint16), ('t', np.int64), ('pol', bool)]))
            dvs_img = np.zeros((image.height, image.width, 3), dtype=np.uint8)
            # Blue is positive, red is negative
            dvs_img[dvs_events[:]['y'], dvs_events[:]['x'], dvs_events[:]['pol'] * 2] = 255
            self.surface = pygame.surfarray.make_surface(dvs_img.swapaxes(0, 1))
        elif self.sensors[self.index][0].startswith('sensor.camera.optical_flow'):
            image = image.get_color_coded_flow()
            array = np.frombuffer(image.raw_data, dtype=np.dtype("uint8"))
            array = np.reshape(array, (image.height, image.width, 4))
            array = array[:, :, :3]
            array = array[:, :, ::-1]
            self.surface = pygame.surfarray.make_surface(array.swapaxes(0, 1))
        else:
            image.convert(self.sensors[self.index][1])
            array = np.frombuffer(image.raw_data, dtype=np.dtype("uint8"))
            array = np.reshape(array, (image.height, image.width, 4))
            array = array[:, :, :3]
            array = array[:, :, ::-1]
            self.surface = pygame.surfarray.make_surface(array.swapaxes(0, 1))
        if self.recording:
            image.save_to_disk('_out/%08d' % image.frame)


def interchange_x_y(yaw):
    yaw = yaw + 90
    while (yaw < 0):
        yaw = yaw + 360

    while (yaw > 360):
        yaw = yaw - 360

    if yaw <= 45 and yaw > -45:
        return False

    if yaw <= 135 and yaw > 45:
        return True

    if yaw <= 225 and yaw > 135:
        return False

    if yaw <= 315 and yaw > 225:
        return True


def save_route(waypoints, world) -> None:
    if (len(waypoints) < 2):
        return
    csv_file_path = os.path.join('..', 'recordings', 'route_' + world.filename.split('/')[-1].split('.')[0] + '.csv')
    agent = BasicAgent(world.player, 30)
    agent.follow_speed_limits(True)
    total_route = []
    intermediate_points = []
    for i in range(len(waypoints) - 1):
        start = waypoints[i]["Waypoint"]["Location"]
        end = waypoints[i + 1]["Waypoint"]["Location"]
        rot = waypoints[i]["Waypoint"]["Rotation"]
        startL = carla.Location(x=start[0], y=start[1], z=start[2])
        endL = carla.Location(x=end[0], y=end[1], z=end[2])
        startT = carla.Rotation(pitch=rot[0], yaw=rot[1], roll=rot[2])
        route = agent._global_planner.trace_route(startL, endL)
        intermediate_points.extend(agent._global_planner.trace_route(startL, endL))
    initial_point = intermediate_points[0][0]
    initial_x = initial_point.transform.location.x
    initial_y = initial_point.transform.location.y
    initial_yaw = initial_point.transform.rotation.yaw
    sign = 0
    set_sign = False
    sign_is_set = False
    # initially, if movements in x are too small, the path drawn doesn't have a lot of forward x to properly work
    interchange = interchange_x_y(initial_yaw)

    # Start with 0,0,yaw in your route
    total_route.append([0.0, 0.0, intermediate_points[0][0].transform.rotation.yaw - initial_yaw]) # plot starting point
    ctr = 1

    # for GEMStack, to ensure that the car is initially going forward in x axis, calculate sign to interchange x and y if necessary
    while (sign == 0 and ctr < len(intermediate_points)):
        x_point = intermediate_points[ctr][0].transform.location.x
        y_point = intermediate_points[ctr][0].transform.location.y
        if (interchange and abs(x_point) != 0):
            sign = x_point/ abs(x_point)
        elif (not interchange and abs(y_point) != 0):
            sign = y_point / abs(y_point)
        ctr += 1

    prev_x = None
    prev_y = None
    for itr in range(len(intermediate_points[1:])):
        # if (set_sign and not sign_is_set):
        #     sign = point[0].transform.location.x / abs(point[0].transform.location.x)
        #     sign_is_set = True
        cur_x = intermediate_points[itr][0].transform.location.x 
        cur_y = intermediate_points[itr][0].transform.location.y
        cur_yaw = intermediate_points[itr][0].transform.rotation.yaw 

        # calculate list of discrete points if necessary
        discretize_list = []
        bandwidth = 3.5
        # bandwidth dictates max possible distance between current and previous x or y
        # Why 3.5 ? in purepursuit, max distance to check for next point in path is -5 to 5
        # 3.5 * sqrt(2) ~ 4.9 which is close to the above limit

        ## YAW Value not calculated as it is not used in path
        if (prev_x != None):
            if ((abs(cur_x - prev_x) > bandwidth) or (abs(cur_y - prev_y) > bandwidth)):
                if (abs(cur_x - prev_x) > abs(cur_y - prev_y)):
                    sign_for_incr = 1 if cur_x > prev_x else -1  
                    range_of_x = abs(int(cur_x - prev_x)//2)
                    const_incr_for_y = (cur_y - prev_y) / range_of_x
                    const_incr_for_x = 2 * sign_for_incr
                    incr_for_x = const_incr_for_x
                    incr_for_y = const_incr_for_y
                    for i in range(range_of_x):
                        discretize_list.append((prev_x + incr_for_x, prev_y + incr_for_y))
                        incr_for_y += const_incr_for_y
                        incr_for_x += const_incr_for_x
                elif (abs(cur_x - prev_x) <= abs(cur_y - prev_y)):
                    sign_for_incr = 1 if cur_y > prev_y else -1  
                    range_of_y = abs(int(cur_y - prev_y)//2)
                    const_incr_for_x = (cur_x - prev_x) / range_of_y
                    const_incr_for_y = 2 * sign_for_incr
                    incr_for_x = const_incr_for_x
                    incr_for_y = const_incr_for_y
                    for i in range(range_of_y):
                        discretize_list.append((prev_x + incr_for_x, prev_y + incr_for_y))
                        incr_for_x += const_incr_for_x
                        incr_for_y += const_incr_for_y
        if (interchange):
<<<<<<< HEAD
            for dsc_points in discretize_list:
                total_route.append([sign*round(dsc_points[0] - initial_x,3), -1*sign*round(dsc_points[1] - initial_y,3), cur_yaw - initial_yaw]) 
            
            total_route.append([sign*round(cur_x - initial_x,3), -1*sign*round(cur_y - initial_y,3), cur_yaw - initial_yaw])
        else : 
            for dsc_points in discretize_list:
                total_route.append([sign*round(dsc_points[1] - initial_y,3), -1*sign*round(dsc_points[0] - initial_x,3), cur_yaw - initial_yaw])            
            
            total_route.append([sign*round(cur_y - initial_y,3), -1*sign*round(cur_x - initial_x,3), cur_yaw - initial_yaw])
        prev_x = cur_x
        prev_y = cur_y
        # if (sign == 0):
        #     set_sign = True

=======
            total_route.append([sign * round(point[0].transform.location.x - initial_x, 3),
                                -1 * sign * round(point[0].transform.location.y - initial_y, 3),
                                point[0].transform.rotation.yaw - initial_yaw])
        else:
            total_route.append([sign * round(point[0].transform.location.y - initial_y, 3),
                                -1 * sign * round(point[0].transform.location.x - initial_x, 3),
                                point[0].transform.rotation.yaw - initial_yaw])
>>>>>>> 9246e0b7


    with open(csv_file_path, 'w', newline='') as csvfile:
        csv_writer = csv.writer(csvfile, delimiter=',')
        csv_writer.writerows(total_route)


# ==============================================================================
# -- game_loop() ---------------------------------------------------------------
# ==============================================================================


def game_loop(args):
    pygame.init()
    pygame.font.init()
    world = None
    original_settings = None

    try:
        client = carla.Client(args.host, args.port)
        client.set_timeout(2000.0)

        sim_world = client.get_world()
        if args.sync:
            original_settings = sim_world.get_settings()
            settings = sim_world.get_settings()
            if not settings.synchronous_mode:
                settings.synchronous_mode = True
                settings.fixed_delta_seconds = 0.05
            sim_world.apply_settings(settings)

            traffic_manager = client.get_trafficmanager()
            traffic_manager.set_synchronous_mode(True)

        if args.autopilot and not sim_world.get_settings().synchronous_mode:
            print("WARNING: You are currently in asynchronous mode and could "
                  "experience some issues with the traffic simulation")

        display = pygame.display.set_mode(
            (args.width, args.height),
            pygame.HWSURFACE | pygame.DOUBLEBUF)
        display.fill((0, 0, 0))
        pygame.display.flip()

        hud = HUD(args.width, args.height)
        world = World(sim_world, hud, args)
        controller = KeyboardControl(world, args.autopilot)

        if args.sync:
            sim_world.tick()
        else:
            sim_world.wait_for_tick()

        clock = pygame.time.Clock()
        while True:
            if args.sync:
                sim_world.tick()
            clock.tick_busy_loop(60)
            if controller.parse_events(client, world, clock, args.sync, args.mode):
                return
            world.tick(clock)
            world.render(display)
            pygame.display.flip()

    finally:

        if original_settings:
            sim_world.apply_settings(original_settings)

        # client.stop_recorder()
        if (world and world.recording_enabled):
            client.stop_recorder()

        if world is not None:
            world.destroy()

        pygame.quit()


# ==============================================================================
# -- main() --------------------------------------------------------------------
# ==============================================================================


def main():
    argparser = argparse.ArgumentParser(
        description='CARLA Manual Control Client')
    argparser.add_argument(
        '-v', '--verbose',
        action='store_true',
        dest='debug',
        help='print debug information')
    argparser.add_argument(
        '--host',
        metavar='H',
        default='127.0.0.1',
        help='IP of the host server (default: 127.0.0.1)')
    argparser.add_argument(
        '-p', '--port',
        metavar='P',
        default=2000,
        type=int,
        help='TCP port to listen to (default: 2000)')
    argparser.add_argument(
        '-a', '--autopilot',
        action='store_true',
        help='enable autopilot')
    argparser.add_argument(
        '--res',
        metavar='WIDTHxHEIGHT',
        default='1280x720',
        help='window resolution (default: 1280x720)')
    argparser.add_argument(
        '--filter',
        metavar='PATTERN',
        default='vehicle.*',
        help='actor filter (default: "vehicle.*")')
    argparser.add_argument(
        '--generation',
        metavar='G',
        default='2',
        help='restrict to certain actor generation (values: "1","2","All" - default: "2")')
    argparser.add_argument(
        '--rolename',
        metavar='NAME',
        default='hero',
        help='actor role name (default: "hero")')
    argparser.add_argument(
        '--gamma',
        default=2.2,
        type=float,
        help='Gamma correction of the camera (default: 2.2)')
    argparser.add_argument(
        '--sync',
        action='store_true',
        help='Activate synchronous mode execution')
    argparser.add_argument("--mode", default="TODO", type=str)
    argparser.add_argument("--prefix", default="recording", type=str)
    argparser.add_argument("--readFromFile", action='store_true', help="Read waypoints from file")

    args = argparser.parse_args()

    args.width, args.height = [int(x) for x in args.res.split('x')]

    log_level = logging.DEBUG if args.debug else logging.INFO
    logging.basicConfig(format='%(levelname)s: %(message)s', level=log_level)

    logging.info('listening to server %s:%s', args.host, args.port)

    print(__doc__)

    try:

        game_loop(args)

    except KeyboardInterrupt:
        print('\nCancelled by user. Bye!')


if __name__ == '__main__':
    main()<|MERGE_RESOLUTION|>--- conflicted
+++ resolved
@@ -1453,7 +1453,6 @@
                         incr_for_x += const_incr_for_x
                         incr_for_y += const_incr_for_y
         if (interchange):
-<<<<<<< HEAD
             for dsc_points in discretize_list:
                 total_route.append([sign*round(dsc_points[0] - initial_x,3), -1*sign*round(dsc_points[1] - initial_y,3), cur_yaw - initial_yaw]) 
             
@@ -1468,15 +1467,6 @@
         # if (sign == 0):
         #     set_sign = True
 
-=======
-            total_route.append([sign * round(point[0].transform.location.x - initial_x, 3),
-                                -1 * sign * round(point[0].transform.location.y - initial_y, 3),
-                                point[0].transform.rotation.yaw - initial_yaw])
-        else:
-            total_route.append([sign * round(point[0].transform.location.y - initial_y, 3),
-                                -1 * sign * round(point[0].transform.location.x - initial_x, 3),
-                                point[0].transform.rotation.yaw - initial_yaw])
->>>>>>> 9246e0b7
 
 
     with open(csv_file_path, 'w', newline='') as csvfile:
