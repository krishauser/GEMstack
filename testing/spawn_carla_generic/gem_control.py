#!/usr/bin/env python

# Copyright (c) 2019 Computer Vision Center (CVC) at the Universitat Autonoma de
# Barcelona (UAB).
#
# This work is licensed under the terms of the MIT license.
# For a copy, see <https://opensource.org/licenses/MIT>.

# Allows controlling a vehicle with a keyboard. For a simpler and more
# documented example, please take a look at tutorial.py.

"""
Welcome to CARLA gem control.

Execute your GEMStack launch.yaml file with carla hardware interface and see the results here
"""

from __future__ import print_function


# ==============================================================================
# -- find carla module ---------------------------------------------------------
# ==============================================================================


import glob
import json
import os
import sys
import time
import std_msgs.msg
import json 

try:
    sys.path.append(glob.glob('../carla/dist/carla-*%d.%d-%s.egg' % (
        sys.version_info.major,
        sys.version_info.minor,
        'win-amd64' if os.name == 'nt' else 'linux-x86_64'))[0])
except IndexError:
    pass

sys.path.append('~/carla-simulator/PythonAPI')

# ==============================================================================
# -- imports -------------------------------------------------------------------
# ==============================================================================


import carla
from sensor_msgs.msg import Image
from sensor_msgs.msg import PointCloud2
from novatel_gps_msgs.msg import Inspva
from pacmod_msgs.msg import VehicleSpeedRpt
from pacmod_msgs.msg import SystemRptFloat
from pacmod_msgs.msg import PacmodCmd
from pacmod_msgs.msg import PositionWithSpeed
from ros_numpy import msgify # new import > sudo apt-get install ros-noetic-ros-numpy
import std_msgs
from cv_bridge import CvBridge

from carla import ColorConverter as cc

from agents.navigation.basic_agent import BasicAgent
# from agents.navigation.behavior_agent import BehaviorAgent  # pylint: disable=import-error

import argparse
import collections
import datetime
import logging
import math
import random
import re
import weakref
import rospy

try:
    import pygame
    from pygame.locals import KMOD_CTRL
    from pygame.locals import K_ESCAPE
    from pygame.locals import K_q
except ImportError:
    raise RuntimeError('cannot import pygame, make sure pygame package is installed')

try:
    import numpy as np
except ImportError:
    raise RuntimeError('cannot import numpy, make sure numpy package is installed')


# ==============================================================================
# -- Global functions ----------------------------------------------------------
# ==============================================================================


def find_weather_presets():
    rgx = re.compile('.+?(?:(?<=[a-z])(?=[A-Z])|(?<=[A-Z])(?=[A-Z][a-z])|$)')
    name = lambda x: ' '.join(m.group(0) for m in rgx.finditer(x))
    presets = [x for x in dir(carla.WeatherParameters) if re.match('[A-Z].+', x)]
    return [(getattr(carla.WeatherParameters, x), name(x)) for x in presets]


def get_actor_display_name(actor, truncate=250):
    name = ' '.join(actor.type_id.replace('_', '.').title().split('.')[1:])
    return (name[:truncate - 1] + u'\u2026') if len(name) > truncate else name


def get_actor_blueprints(world, filter, generation):
    bps = world.get_blueprint_library().filter(filter)

    if generation.lower() == "all":
        return bps

    # If the filter returns only one bp, we assume that this one needed
    # and therefore, we ignore the generation
    if len(bps) == 1:
        return bps

    try:
        int_generation = int(generation)
        # Check if generation is in available generations
        if int_generation in [1, 2, 3]:
            bps = [x for x in bps if int(x.get_attribute('generation')) == int_generation]
            return bps
        else:
            print("   Warning! Actor Generation is not valid. No actor will be spawned.")
            return []
    except Exception:
        print("   Warning! Actor Generation is not valid. No actor will be spawned.")
    return []


# ==============================================================================
# -- World ---------------------------------------------------------------------
# ==============================================================================


class World(object):
    def __init__(self, carla_world, hud, args):
        self.carla_world = carla_world
        self.sync = args.sync
        self.actor_role_name = args.rolename
        try:
            self.map = self.carla_world.get_map()
        except RuntimeError as error:
            print('RuntimeError: {}'.format(error))
            print('  The server could not send the OpenDRIVE (.xodr) file:')
            print('  Make sure it exists, has the same name of your town, and is correct.')
            sys.exit(1)
        self.hud = hud
        self.player = None
        self.collision_sensor = None
        self.lane_invasion_sensor = None
        self.gnss_sensor = None
        self.gnss_value = {}
        self.imu_sensor = None
        self.radar_sensor = None
        self.camera_manager = None
        self._weather_presets = find_weather_presets()
        self._weather_index = 0
        self._actor_filter = args.filter
        self._actor_generation = args.generation
        self._gamma = args.gamma
        self.spawn_location = None
        self.spawn_yaw = None
        rospy.init_node('manual_control')
        self.r = rospy.Rate(10) # 10hz
        self.rgb = rospy.Publisher('carla/front/rgb', Image, queue_size=10)
        self.gnss = rospy.Publisher('carla/gnss', Inspva, queue_size=1)
        self.lidar = rospy.Publisher('carla/top_lidar', PointCloud2, queue_size=10)
        self.depth = rospy.Publisher('/carla/front/depth', Image, queue_size=10)
        self.speed = rospy.Publisher('/carla/parsed_tx/vehicle_speed_rpt', VehicleSpeedRpt, queue_size=10)
        self.steer = rospy.Publisher('/carla/parsed_tx/steer_rpt', SystemRptFloat, queue_size=10)
        self.readFromFile = args.readFromFile
        os.makedirs("../recordings", exist_ok=True)
        self.filepath = os.path.join("../recordings", args.prefix + ".json")
        if args.readFromFile:
            if not os.path.exists(self.filepath):
                raise FileNotFoundError("File not found: " + self.filepath)
            self.filename = self.filepath

        # watch out for restart method
        self.restart()
        self.carla_world.on_tick(hud.on_world_tick)
        self.recording_enabled = False
        self.recording_start = 0
        self.constant_velocity_enabled = False
        self.show_vehicle_telemetry = False
        self.doors_are_open = False
        self.current_map_layer = 0
        self.map_layer_names = [
            carla.MapLayer.NONE,
            carla.MapLayer.Buildings,
            carla.MapLayer.Decals,
            carla.MapLayer.Foliage,
            carla.MapLayer.Ground,
            carla.MapLayer.ParkedVehicles,
            carla.MapLayer.Particles,
            carla.MapLayer.Props,
            carla.MapLayer.StreetLights,
            carla.MapLayer.Walls,
            carla.MapLayer.All
        ]

    def restart(self):
        self.player_max_speed = 1.589
        self.player_max_speed_fast = 3.713
        # Keep same camera config if the camera manager exists.
        cam_index = self.camera_manager.index if self.camera_manager is not None else 0
        cam_pos_index = self.camera_manager.transform_index if self.camera_manager is not None else 0
        # Get a random blueprint.
        blueprint_list = get_actor_blueprints(self.carla_world, self._actor_filter, self._actor_generation)
        if not blueprint_list:
            raise ValueError("Couldn't find any blueprints with the specified filters")
        
        blueprint = None
        for car in blueprint_list:
            if (car.id == "vehicle.mini.cooper_s_2021"):
                blueprint = car

        blueprint.set_attribute('role_name', self.actor_role_name)
        if blueprint.has_attribute('terramechanics'):
            blueprint.set_attribute('terramechanics', 'true')
        if blueprint.has_attribute('color'):
            color = random.choice(blueprint.get_attribute('color').recommended_values)
            blueprint.set_attribute('color', color)
        if blueprint.has_attribute('driver_id'):
            driver_id = random.choice(blueprint.get_attribute('driver_id').recommended_values)
            blueprint.set_attribute('driver_id', driver_id)
        if blueprint.has_attribute('is_invincible'):
            blueprint.set_attribute('is_invincible', 'true')
        # set the max speed
        if blueprint.has_attribute('speed'):
            self.player_max_speed = float(blueprint.get_attribute('speed').recommended_values[1])
            self.player_max_speed_fast = float(blueprint.get_attribute('speed').recommended_values[2])

        # Spawn the player.
        if self.player is not None:
            spawn_point = self.player.get_transform()
            spawn_point.location.z += 2.0
            spawn_point.rotation.roll = 0.0
            spawn_point.rotation.pitch = 0.0
            self.destroy()
            self.player = self.carla_world.try_spawn_actor(blueprint, spawn_point)
            self.show_vehicle_telemetry = False
            self.modify_vehicle_physics(self.player)
        while self.player is None:
<<<<<<< HEAD
            # Read spawn points from the JSON file
            with open('../recordings/recording_3.json', 'r') as file:
                data = json.load(file)
                first_waypoint = data['Waypoints'][0]['Waypoint']
                location = first_waypoint['Location']
                rotation = first_waypoint['Rotation']
                spawn_location = carla.Location(x=location[0], y=location[1], z=location[2]+2)
                self.spawn_location = spawn_location
                spawn_rotation = carla.Rotation(pitch=rotation[0], yaw=rotation[1], roll=rotation[2])
                self.spawn_yaw = spawn_rotation.yaw
                spawn_point = carla.Transform(spawn_location, spawn_rotation)
                self.player = self.carla_world.try_spawn_actor(blueprint, spawn_point)
                self.show_vehicle_telemetry = False
                self.modify_vehicle_physics(self.player)
        # while self.player is None:
        #     if not self.map.get_spawn_points():
        #         print('There are no spawn points available in your map/town.')
        #         print('Please add some Vehicle Spawn Point to your UE4 scene.')
        #         sys.exit(1)
        #     spawn_points = self.map.get_spawn_points()
        #     spawn_point = random.choice(spawn_points) if spawn_points else carla.Transform()
        #     self.player = self.carla_world.try_spawn_actor(blueprint, spawn_point)
        #     self.show_vehicle_telemetry = False
        #     self.modify_vehicle_physics(self.player)
=======
            if self.readFromFile:
                # Read spawn points from the JSON file
                with open(self.filename, 'r') as file:
                    data = json.load(file)
                    first_waypoint = data['Waypoints'][0]['Waypoint']
                    location = first_waypoint['Location']
                    rotation = first_waypoint['Rotation']
                    spawn_location = carla.Location(x=location[0], y=location[1], z=location[2] + 2)
                    spawn_rotation = carla.Rotation(pitch=rotation[0], yaw=rotation[1], roll=rotation[2])
                    spawn_point = carla.Transform(spawn_location, spawn_rotation)
            else:
                if not self.map.get_spawn_points():
                    print('There are no spawn points available in your map/town.')
                    print('Please add some Vehicle Spawn Point to your UE4 scene.')
                    sys.exit(1)
                spawn_points = self.map.get_spawn_points()
                spawn_point = random.choice(spawn_points) if spawn_points else carla.Transform()
            # Try to spawn the player at the read spawn point
            self.player = self.carla_world.try_spawn_actor(blueprint, spawn_point)
            self.show_vehicle_telemetry = False
            self.modify_vehicle_physics(self.player)
>>>>>>> c0ba91c8
        # Set up the sensors.
        self.collision_sensor = CollisionSensor(self.player, self.hud)
        self.lane_invasion_sensor = LaneInvasionSensor(self.player, self.hud)
        self.gnss_sensor = GnssSensor(self.player)
        self.gnss_sensor.add_callback(self.publish_gnss_message)
        self.imu_sensor = IMUSensor(self.player)
        self.camera_manager = CameraManager(self.player, self.hud, self._gamma)
        self.radar_sensor = RadarSensor(self.player)
        self.radar_sensor.add_callback(self.publish_gnss_message)
        self.camera_manager.transform_index = cam_pos_index
        self.camera_manager.set_sensor(cam_index, notify=False)
        self.camera_manager.set_fixed_rgb()
        self.camera_manager.set_fixed_lidar()
        self.camera_manager.set_fixed_depth()
        self.camera_manager.add_rgb_callback(self.publish_rgb_image_message)
        self.camera_manager.add_lidar_callback(self.publish_lidar_message)
        self.camera_manager.add_depth_callback(self.publish_depth_image_message)
        actor_type = get_actor_display_name(self.player)
        self.hud.add_vehicle_speed_callback(self.publish_vehicle_speed)
        self.hud.add_vehicle_steer_callback(self.publish_vehicle_steer)
        self.hud.notification(actor_type)
        if self.sync:
            self.carla_world.tick()
        else:
            self.carla_world.wait_for_tick()

    def publish_rgb_image_message(self, image):
        self.rgb.publish(image)

    def publish_depth_image_message(self, image):
        self.depth.publish(image)

    def publish_lidar_message(self, pc):
        self.lidar.publish(pc)

    def publish_vehicle_speed(self, speed):
        msg = VehicleSpeedRpt()
        msg.vehicle_speed = speed
        self.speed.publish(msg)

    def publish_vehicle_steer(self, steer):
        msg = SystemRptFloat()
        msg.output = steer * 11
        self.steer.publish(msg)
        
    def publish_gnss_message(self, value) :
        if (not self.spawn_location):
            return
        for x in value:
            self.gnss_value[x] = value[x]
        # compose your gnss values here
        inspva_message = Inspva()
        # inspva_message.latitude = self.gnss_value['lat'] if 'lat' in self.gnss_value else 0.0
        # inspva_message.latitude = self.gnss_value['lon'] if 'lon' in self.gnss_value else 0.0
        current_location = self.player.get_transform().location
        inspva_message.longitude =  self.spawn_location.x - current_location.x
        inspva_message.latitude = self.spawn_location.y - current_location.y 
        inspva_message.height = 0.0
        inspva_message.pitch = self.gnss_value['pitch'] if 'pitch' in self.gnss_value else 0.0
        if (self.imu_sensor):
            inspva_message.azimuth =  self.spawn_yaw - self.imu_sensor.compass
        inspva_message.roll = self.gnss_value['roll'] if 'roll' in self.gnss_value else 0.0
        print("lat",inspva_message.longitude,"lon",inspva_message.latitude)
        v = self.player.get_velocity()
        velocity = math.sqrt(v.x**2 + v.y**2 + v.z**2)
        angle = math.radians(inspva_message.azimuth)
        sin_theta = math.sin(angle)
        cos_theta = math.cos(angle)
        inspva_message.east_velocity =velocity * cos_theta
        inspva_message.north_velocity = velocity * sin_theta
        self.gnss.publish(inspva_message)

    def next_weather(self, reverse=False):
        self._weather_index += -1 if reverse else 1
        self._weather_index %= len(self._weather_presets)
        preset = self._weather_presets[self._weather_index]
        self.hud.notification('Weather: %s' % preset[1])
        self.player.get_world().set_weather(preset[0])

    def next_map_layer(self, reverse=False):
        self.current_map_layer += -1 if reverse else 1
        self.current_map_layer %= len(self.map_layer_names)
        selected = self.map_layer_names[self.current_map_layer]
        self.hud.notification('LayerMap selected: %s' % selected)

    def load_map_layer(self, unload=False):
        selected = self.map_layer_names[self.current_map_layer]
        if unload:
            self.hud.notification('Unloading map layer: %s' % selected)
            self.carla_world.unload_map_layer(selected)
        else:
            self.hud.notification('Loading map layer: %s' % selected)
            self.carla_world.load_map_layer(selected)

    def toggle_radar(self):
        if self.radar_sensor is None:
            self.radar_sensor = RadarSensor(self.player)
        elif self.radar_sensor.sensor is not None:
            self.radar_sensor.sensor.destroy()
            self.radar_sensor = None

    def modify_vehicle_physics(self, actor):
        #If actor is not a vehicle, we cannot use the physics control
        try:
            physics_control = actor.get_physics_control()
            physics_control.mass = 612
            physics_control.drag_coefficient = 0.01
            for wheel in physics_control.wheels:
                wheel.tire_friction = 1
                if (wheel.max_handbrake_torque < 1):
                    wheel.max_steer_angle = 35
                #wheel.max_brake_torque = 1000
            physics_control.use_sweep_wheel_collision = True
            actor.apply_physics_control(physics_control)
        except Exception:
            pass

    def tick(self, clock):
        self.hud.tick(self, clock)

    def render(self, display):
        self.camera_manager.render(display)
        self.hud.render(display)

    def destroy_sensors(self):
        self.camera_manager.sensor.destroy()
        self.camera_manager.fixed_front_rgb_sensor.destroy()
        self.camera_manager.sensor = None
        self.camera_manager.index = None

    def destroy(self):
        if self.radar_sensor is not None:
            self.toggle_radar()
        sensors = [
            self.camera_manager.sensor,
            self.camera_manager.fixed_front_rgb_sensor, 
            self.collision_sensor.sensor,
            self.lane_invasion_sensor.sensor,
            self.gnss_sensor.sensor,
            self.imu_sensor.sensor]
        for sensor in sensors:
            if sensor is not None:
                sensor.stop()
                sensor.destroy()
        if self.player is not None:
            self.player.destroy()



# ==============================================================================
# -- GEMControl ----------------------------------------------------------------
# ==============================================================================

class GEMControl(object):
    """Class that handles keyboard input."""
    def __init__(self, world):
        self._control = carla.VehicleControl()
        self._lights = carla.VehicleLightState.NONE
        self.world = world
        world.player.set_autopilot(False, 8002)
        world.player.set_light_state(self._lights)
        self._steer_cache = 0.0
        self._gear_cache = self._control.gear
        self._control.manual_gear_shift = True
        self._control.gear = 1
        self.world.player.apply_control(self._control)
        self.throttle = 0.0
        self.brake = 0.0
        self.state = "none"
        self.debug_ctr = 0
        self.time_since_last_steer_change = time.time()
        rospy.Subscriber('/carla/as_rx/shift_cmd', PacmodCmd, self.gear_shift_callback)
        rospy.Subscriber('/carla/as_rx/brake_cmd', PacmodCmd, self.brake_callback)
        rospy.Subscriber('/carla/as_rx/accel_cmd', PacmodCmd, self.acceleration_callback)
        rospy.Subscriber('/carla/as_rx/turn_cmd', PacmodCmd, self.turn_signal_callback)
        rospy.Subscriber('/carla/as_rx/steer_cmd', PositionWithSpeed, self.steer_callback)


    def step_ahead(self):
        #print(self.throttle, self.brake)
        self.debug_ctr += 1
        self._control.throttle = self.throttle
        #self._control.brake = 0.0 if (self.throttle > self.brake) else self.brake
        # self._control.brake = self.brake
        # if (self.debug_ctr % 10 == 0):
        #     print(self.acc_cache, self.throttle, self.brake, self._control.steer)
        
        self.world.player.apply_control(self._control)

    def gear_shift_callback(self, message: PacmodCmd):
        if (self._gear_cache == 0 and message.ui16_cmd == message.SHIFT_FORWARD):
            self._control.gear = self._gear_cache + 1 
            self._gear_cache = self._control.gear
            self.world.player.apply_control(self._control)

    def acceleration_callback(self, message: PacmodCmd):
        if (message.f64_cmd < 0.01):
            pass
        else:
            self.throttle = message.f64_cmd
            self.state = "MOVE"

    def brake_callback(self, message: PacmodCmd):
        self.state = "BRAKE"
        self.brake = message.f64_cmd
        # self.throttle = 0.0 if (self.throttle < self.brake) else self.throttle - self.brake

    def turn_signal_callback(self, message: PacmodCmd):
        current_lights = self._lights
        if (message.ui16_cmd == PacmodCmd.TURN_HAZARDS):
            current_lights ^= carla.VehicleLightState.LeftBlinker
            current_lights ^= carla.VehicleLightState.RightBlinker
        elif (message.ui16_cmd == PacmodCmd.TURN_LEFT):
            current_lights ^= carla.VehicleLightState.LeftBlinker
        elif (message.ui16_cmd == PacmodCmd.TURN_RIGHT):
            current_lights ^= carla.VehicleLightState.RightBlinker
        elif (message.ui16_cmd == PacmodCmd.TURN_NONE):
            current_lights ^= carla.VehicleLightState.NONE
        
        if current_lights != self._lights: # Change the light state only if necessary
            self._lights = current_lights
            self.world.player.set_light_state(carla.VehicleLightState(self._lights))

    def steer_callback(self, message: PositionWithSpeed):
        sign = -1 * message.angular_position / abs(message.angular_position)

        current_expected_steer = sign * round(abs(message.angular_position/11), 2)
        if (abs(abs(self._control.steer) - abs(current_expected_steer)) > message.angular_velocity_limit/10):
            self._control.steer += sign * round(message.angular_velocity_limit/10, 2)
        else:
            self._control.steer = current_expected_steer
        #print("steer", message.angular_position/11, current_expected_steer)
        self.world.player.apply_control(self._control)


# ==============================================================================
# -- HUD -----------------------------------------------------------------------
# ==============================================================================


class HUD(object):
    def __init__(self, width, height):
        self.dim = (width, height)
        font = pygame.font.Font(pygame.font.get_default_font(), 20)
        font_name = 'courier' if os.name == 'nt' else 'mono'
        fonts = [x for x in pygame.font.get_fonts() if font_name in x]
        default_font = 'ubuntumono'
        mono = default_font if default_font in fonts else fonts[0]
        mono = pygame.font.match_font(mono)
        self._font_mono = pygame.font.Font(mono, 12 if os.name == 'nt' else 14)
        self._notifications = FadingText(font, (width, 40), (0, height - 40))
        self.help = HelpText(pygame.font.Font(mono, 16), width, height)
        self.server_fps = 0
        self.frame = 0
        self.simulation_time = 0
        self._show_info = True
        self._info_text = []
        self._server_clock = pygame.time.Clock()
        self.vehicle_speed_callbacks = []
        self.vehicle_steer_callbacks = []
        self._show_ackermann_info = False
        self._ackermann_control = carla.VehicleAckermannControl()

    def on_world_tick(self, timestamp):
        self._server_clock.tick()
        self.server_fps = self._server_clock.get_fps()
        self.frame = timestamp.frame
        self.simulation_time = timestamp.elapsed_seconds

    def tick(self, world, clock):
        self._notifications.tick(world, clock)
        if not self._show_info:
            return
        t = world.player.get_transform()
        v = world.player.get_velocity()
        c = world.player.get_control()
        compass = world.imu_sensor.compass
        heading = 'N' if compass > 270.5 or compass < 89.5 else ''
        heading += 'S' if 90.5 < compass < 269.5 else ''
        heading += 'E' if 0.5 < compass < 179.5 else ''
        heading += 'W' if 180.5 < compass < 359.5 else ''
        colhist = world.collision_sensor.get_collision_history()
        collision = [colhist[x + self.frame - 200] for x in range(0, 200)]
        max_col = max(1.0, max(collision))
        collision = [x / max_col for x in collision]
        vehicles = world.carla_world.get_actors().filter('vehicle.*')
        self._info_text = [
            'Server:  % 16.0f FPS' % self.server_fps,
            'Client:  % 16.0f FPS' % clock.get_fps(),
            '',
            'Vehicle: % 20s' % get_actor_display_name(world.player, truncate=20),
            'Map:     % 20s' % world.map.name.split('/')[-1],
            'Simulation time: % 12s' % datetime.timedelta(seconds=int(self.simulation_time)),
            '',
            'Speed:   % 15.0f km/h' % (3.6 * math.sqrt(v.x ** 2 + v.y ** 2 + v.z ** 2)),
            u'Compass:% 17.0f\N{DEGREE SIGN} % 2s' % (compass, heading),
            'Accelero: (%5.1f,%5.1f,%5.1f)' % (world.imu_sensor.accelerometer),
            'Gyroscop: (%5.1f,%5.1f,%5.1f)' % (world.imu_sensor.gyroscope),
            'Location:% 20s' % ('(% 5.1f, % 5.1f)' % (t.location.x, t.location.y)),
            'GNSS:% 24s' % ('(% 2.6f, % 3.6f)' % (world.gnss_sensor.lat, world.gnss_sensor.lon)),
            'Height:  % 18.0f m' % t.location.z,
            '']
        if isinstance(c, carla.VehicleControl):
            self._info_text += [
                ('Throttle:', c.throttle, 0.0, 1.0),
                ('Steer:', c.steer, -1.0, 1.0),
                ('Brake:', c.brake, 0.0, 1.0),
                ('Reverse:', c.reverse),
                ('Hand brake:', c.hand_brake),
                ('Manual:', c.manual_gear_shift),
                'Gear:        %s' % {-1: 'R', 0: 'N'}.get(c.gear, c.gear)]
            if self._show_ackermann_info:
                self._info_text += [
                    '',
                    'Ackermann Controller:',
                    '  Target speed: % 8.0f km/h' % (3.6 * self._ackermann_control.speed),
                ]
        elif isinstance(c, carla.WalkerControl):
            self._info_text += [
                ('Speed:', c.speed, 0.0, 5.556),
                ('Jump:', c.jump)]
        self._info_text += [
            '',
            'Collision:',
            collision,
            '',
            'Number of vehicles: % 8d' % len(vehicles)]
        if len(vehicles) > 1:
            self._info_text += ['Nearby vehicles:']
            distance = lambda l: math.sqrt((l.x - t.location.x)**2 + (l.y - t.location.y)**2 + (l.z - t.location.z)**2)
            vehicles = [(distance(x.get_location()), x) for x in vehicles if x.id != world.player.id]
            for d, vehicle in sorted(vehicles, key=lambda vehicles: vehicles[0]):
                if d > 200.0:
                    break
                vehicle_type = get_actor_display_name(vehicle, truncate=22)
                self._info_text.append('% 4dm %s' % (d, vehicle_type))

        # Load the last waypoint data
        with open(world.filename, 'r') as file:
            data = json.load(file)
            last_waypoint = data['Waypoints'][-1]['Waypoint']
            destination_location = carla.Location(x=last_waypoint['Location'][0],
                                                  y=last_waypoint['Location'][1],
                                                  z=last_waypoint['Location'][2])

        # Get the vehicle's current transform and bounding box
        vehicle_transform = world.player.get_transform()
        vehicle_bounding_box = world.player.bounding_box

        # Check if the transformed destination location is within the bounding box
        if vehicle_bounding_box.contains(destination_location, vehicle_transform):
            world.hud.notification("Arrived at destination")
            world.player.set_autopilot(False)
            world.restart()
            exit(0)

        for cb in self.vehicle_speed_callbacks:
            cb(math.sqrt(v.x**2 + v.y**2 + v.z**2))   

        for cb in self.vehicle_steer_callbacks:
            cb(c.steer)
        


    def add_vehicle_speed_callback(self, callback):
        if (callback not in self.vehicle_speed_callbacks):
            self.vehicle_speed_callbacks.append(callback)
        
    def add_vehicle_steer_callback(self, callback):
        if (callback not in self.vehicle_steer_callbacks):
            self.vehicle_steer_callbacks.append(callback)
        
    def show_ackermann_info(self, enabled):
        self._show_ackermann_info = enabled

    def update_ackermann_control(self, ackermann_control):
        self._ackermann_control = ackermann_control

    def toggle_info(self):
        self._show_info = not self._show_info

    def notification(self, text, seconds=2.0):
        self._notifications.set_text(text, seconds=seconds)

    def error(self, text):
        self._notifications.set_text('Error: %s' % text, (255, 0, 0))

    def render(self, display):
        if self._show_info:
            info_surface = pygame.Surface((220, self.dim[1]))
            info_surface.set_alpha(100)
            display.blit(info_surface, (0, 0))
            v_offset = 4
            bar_h_offset = 100
            bar_width = 106
            for item in self._info_text:
                if v_offset + 18 > self.dim[1]:
                    break
                if isinstance(item, list):
                    if len(item) > 1:
                        points = [(x + 8, v_offset + 8 + (1.0 - y) * 30) for x, y in enumerate(item)]
                        pygame.draw.lines(display, (255, 136, 0), False, points, 2)
                    item = None
                    v_offset += 18
                elif isinstance(item, tuple):
                    if isinstance(item[1], bool):
                        rect = pygame.Rect((bar_h_offset, v_offset + 8), (6, 6))
                        pygame.draw.rect(display, (255, 255, 255), rect, 0 if item[1] else 1)
                    else:
                        rect_border = pygame.Rect((bar_h_offset, v_offset + 8), (bar_width, 6))
                        pygame.draw.rect(display, (255, 255, 255), rect_border, 1)
                        f = (item[1] - item[2]) / (item[3] - item[2])
                        if item[2] < 0.0:
                            rect = pygame.Rect((bar_h_offset + f * (bar_width - 6), v_offset + 8), (6, 6))
                        else:
                            rect = pygame.Rect((bar_h_offset, v_offset + 8), (f * bar_width, 6))
                        pygame.draw.rect(display, (255, 255, 255), rect)
                    item = item[0]
                if item:  # At this point has to be a str.
                    surface = self._font_mono.render(item, True, (255, 255, 255))
                    display.blit(surface, (8, v_offset))
                v_offset += 18
        self._notifications.render(display)
        self.help.render(display)


# ==============================================================================
# -- FadingText ----------------------------------------------------------------
# ==============================================================================


class FadingText(object):
    def __init__(self, font, dim, pos):
        self.font = font
        self.dim = dim
        self.pos = pos
        self.seconds_left = 0
        self.surface = pygame.Surface(self.dim)

    def set_text(self, text, color=(255, 255, 255), seconds=2.0):
        text_texture = self.font.render(text, True, color)
        self.surface = pygame.Surface(self.dim)
        self.seconds_left = seconds
        self.surface.fill((0, 0, 0, 0))
        self.surface.blit(text_texture, (10, 11))

    def tick(self, _, clock):
        delta_seconds = 1e-3 * clock.get_time()
        self.seconds_left = max(0.0, self.seconds_left - delta_seconds)
        self.surface.set_alpha(500.0 * self.seconds_left)

    def render(self, display):
        display.blit(self.surface, self.pos)


# ==============================================================================
# -- HelpText ------------------------------------------------------------------
# ==============================================================================


class HelpText(object):
    """Helper class to handle text output using pygame"""
    def __init__(self, font, width, height):
        lines = __doc__.split('\n')
        self.font = font
        self.line_space = 18
        self.dim = (780, len(lines) * self.line_space + 12)
        self.pos = (0.5 * width - 0.5 * self.dim[0], 0.5 * height - 0.5 * self.dim[1])
        self.seconds_left = 0
        self.surface = pygame.Surface(self.dim)
        self.surface.fill((0, 0, 0, 0))
        for n, line in enumerate(lines):
            text_texture = self.font.render(line, True, (255, 255, 255))
            self.surface.blit(text_texture, (22, n * self.line_space))
            self._render = False
        self.surface.set_alpha(220)

    def toggle(self):
        self._render = not self._render

    def render(self, display):
        if self._render:
            display.blit(self.surface, self.pos)


# ==============================================================================
# -- CollisionSensor -----------------------------------------------------------
# ==============================================================================


class CollisionSensor(object):
    def __init__(self, parent_actor, hud):
        self.sensor = None
        self.history = []
        self._parent = parent_actor
        self.hud = hud
        world = self._parent.get_world()
        bp = world.get_blueprint_library().find('sensor.other.collision')
        self.sensor = world.spawn_actor(bp, carla.Transform(), attach_to=self._parent)
        # We need to pass the lambda a weak reference to self to avoid circular
        # reference.
        weak_self = weakref.ref(self)
        self.sensor.listen(lambda event: CollisionSensor._on_collision(weak_self, event))

    def get_collision_history(self):
        history = collections.defaultdict(int)
        for frame, intensity in self.history:
            history[frame] += intensity
        return history

    @staticmethod
    def _on_collision(weak_self, event):
        self = weak_self()
        if not self:
            return
        actor_type = get_actor_display_name(event.other_actor)
        self.hud.notification('Collision with %r' % actor_type)
        impulse = event.normal_impulse
        intensity = math.sqrt(impulse.x ** 2 + impulse.y ** 2 + impulse.z ** 2)
        self.history.append((event.frame, intensity))
        if len(self.history) > 4000:
            self.history.pop(0)


# ==============================================================================
# -- LaneInvasionSensor --------------------------------------------------------
# ==============================================================================


class LaneInvasionSensor(object):
    def __init__(self, parent_actor, hud):
        self.sensor = None

        # If the spawn object is not a vehicle, we cannot use the Lane Invasion Sensor
        if parent_actor.type_id.startswith("vehicle."):
            self._parent = parent_actor
            self.hud = hud
            world = self._parent.get_world()
            bp = world.get_blueprint_library().find('sensor.other.lane_invasion')
            self.sensor = world.spawn_actor(bp, carla.Transform(), attach_to=self._parent)
            # We need to pass the lambda a weak reference to self to avoid circular
            # reference.
            weak_self = weakref.ref(self)
            self.sensor.listen(lambda event: LaneInvasionSensor._on_invasion(weak_self, event))

    @staticmethod
    def _on_invasion(weak_self, event):
        self = weak_self()
        if not self:
            return
        lane_types = set(x.type for x in event.crossed_lane_markings)
        text = ['%r' % str(x).split()[-1] for x in lane_types]
        self.hud.notification('Crossed line %s' % ' and '.join(text))


# ==============================================================================
# -- GnssSensor ----------------------------------------------------------------
# ==============================================================================


class GnssSensor(object):
    def __init__(self, parent_actor):
        self.sensor = None
        self._parent = parent_actor
        self.lat = 0.0
        self.lon = 0.0
        self.callbacks = []
        world = self._parent.get_world()
        bp = world.get_blueprint_library().find('sensor.other.gnss')
        self.sensor = world.spawn_actor(bp, carla.Transform(carla.Location(x=1.0, z=2.8)), attach_to=self._parent)
        # We need to pass the lambda a weak reference to self to avoid circular
        # reference.
        weak_self = weakref.ref(self)
        self.sensor.listen(lambda event: GnssSensor._on_gnss_event(weak_self, event))

    @staticmethod
    def _on_gnss_event(weak_self, event):
        self = weak_self()
        if not self:
            return
        self.lat = event.latitude
        self.lon = event.longitude
        for cb in self.callbacks:
            value = {'lat': self.lat, 'lon' : self.lon}
            cb(value)
    
    def add_callback(self, callback):
        if (callback not in self.callbacks):
            self.callbacks.append(callback)


# ==============================================================================
# -- IMUSensor -----------------------------------------------------------------
# ==============================================================================


class IMUSensor(object):
    def __init__(self, parent_actor):
        self.sensor = None
        self._parent = parent_actor
        self.accelerometer = (0.0, 0.0, 0.0)
        self.gyroscope = (0.0, 0.0, 0.0)
        self.compass = 0.0
        world = self._parent.get_world()
        bp = world.get_blueprint_library().find('sensor.other.imu')
        self.sensor = world.spawn_actor(
            bp, carla.Transform(), attach_to=self._parent)
        # We need to pass the lambda a weak reference to self to avoid circular
        # reference.
        weak_self = weakref.ref(self)
        self.sensor.listen(
            lambda sensor_data: IMUSensor._imu_callback(weak_self, sensor_data))

    @staticmethod
    def _imu_callback(weak_self, sensor_data):
        self = weak_self()
        if not self:
            return
        limits = (-99.9, 99.9)
        self.accelerometer = (
            max(limits[0], min(limits[1], sensor_data.accelerometer.x)),
            max(limits[0], min(limits[1], sensor_data.accelerometer.y)),
            max(limits[0], min(limits[1], sensor_data.accelerometer.z)))
        self.gyroscope = (
            max(limits[0], min(limits[1], math.degrees(sensor_data.gyroscope.x))),
            max(limits[0], min(limits[1], math.degrees(sensor_data.gyroscope.y))),
            max(limits[0], min(limits[1], math.degrees(sensor_data.gyroscope.z))))
        self.compass = math.degrees(sensor_data.compass)


# ==============================================================================
# -- RadarSensor ---------------------------------------------------------------
# ==============================================================================


class RadarSensor(object):
    def __init__(self, parent_actor):
        self.sensor = None
        self._parent = parent_actor
        self.callbacks = []
        self.ctr = 0 # remove later
        bound_x = 0.5 + self._parent.bounding_box.extent.x
        bound_z = 0.5 + self._parent.bounding_box.extent.z

        self.velocity_range = 7.5 # m/s
        world = self._parent.get_world()
        self.debug = world.debug
        bp = world.get_blueprint_library().find('sensor.other.radar')
        bp.set_attribute('horizontal_fov', str(35))
        bp.set_attribute('vertical_fov', str(20))
        self.sensor = world.spawn_actor(
            bp,
            carla.Transform(
                carla.Location(x=bound_x + 0.05, z=bound_z+0.05),
                carla.Rotation(pitch=5)),
            attach_to=self._parent)
        # We need a weak reference to self to avoid circular reference.
        weak_self = weakref.ref(self)
        self.sensor.listen(
            lambda radar_data: RadarSensor._radar_callback(weak_self, radar_data))

    @staticmethod
    def _radar_callback(weak_self, radar_data):
        self = weak_self()
        if not self:
            return
        self.ctr += 1
        # To get a numpy [[vel, altitude, azimuth, depth],...[,,,]]:
        # points = np.frombuffer(radar_data.raw_data, dtype=np.dtype('f4'))
        # points = np.reshape(points, (len(radar_data), 4))

        current_rot = radar_data.transform.rotation
        value = {'pitch': current_rot.pitch, 'roll' : current_rot.roll}
        for cb in self.callbacks:
            cb(value)
        for detect in radar_data:
            azi = math.degrees(detect.azimuth)
            alt = math.degrees(detect.altitude)
            # The 0.25 adjusts a bit the distance so the dots can
            # be properly seen
            fw_vec = carla.Vector3D(x=detect.depth - 0.25)
            carla.Transform(
                carla.Location(),
                carla.Rotation(
                    pitch=current_rot.pitch + alt,
                    yaw=current_rot.yaw + azi,
                    roll=current_rot.roll)).transform(fw_vec)

            def clamp(min_v, max_v, value):
                return max(min_v, min(value, max_v))

            norm_velocity = detect.velocity / self.velocity_range # range [-1, 1]
            r = int(clamp(0.0, 1.0, 1.0 - norm_velocity) * 255.0)
            g = int(clamp(0.0, 1.0, 1.0 - abs(norm_velocity)) * 255.0)
            b = int(abs(clamp(- 1.0, 0.0, - 1.0 - norm_velocity)) * 255.0)
            self.debug.draw_point(
                radar_data.transform.location + fw_vec,
                size=0.075,
                life_time=0.06,
                persistent_lines=False,
                color=carla.Color(r, g, b))

    def add_callback(self, callback):
        if (callback not in self.callbacks) :
            self.callbacks.append(callback)
# ==============================================================================
# -- CameraManager -------------------------------------------------------------
# ==============================================================================


class CameraManager(object):
    def __init__(self, parent_actor, hud, gamma_correction):
        self.sensor = None
        self.fixed_front_rgb_sensor = None
        self.fixed_front_rgb_sensor_name = 'sensor.camera.rgb'
        self.fixed_top_lidar_sensor = None
        self.fixed_top_lidar_sensor_name = 'sensor.lidar.ray_cast'
        self.fixed_front_depth_sensor = None
        self.fixed_front_depth_sensor_name = 'sensor.camera.depth'
        self.surface = None
        self._parent = parent_actor
        self.hud = hud
        self.recording = False
        self.gamma_correction = gamma_correction
        
        self.rgb_callbacks = []
        self.lidar_callbacks = []
        self.depth_callbacks = []

        self.bridge = CvBridge() 
        
        bound_x = 0.5 + self._parent.bounding_box.extent.x
        bound_y = 0.5 + self._parent.bounding_box.extent.y
        bound_z = 0.5 + self._parent.bounding_box.extent.z
        attachment = carla.AttachmentType

        self._camera_transforms = [
            (carla.Transform(carla.Location(x=-2.0*bound_x, y=+0.0*bound_y, z=2.0*bound_z), carla.Rotation(pitch=8.0)), attachment.SpringArmGhost),
        ]

        # these values are hardcoded based on gem_e4 information
        lidar_x_pos = 2.06
        lidar_z_pos = 2.305
        camera_x_pos = 1.33
        camera_z_pos = 1.855
        self.transform_index = 1
        self.fixed_front_rgb_info = [self.fixed_front_rgb_sensor_name, cc.Raw, 'Camera RGB', {}]
        self.fixed_front_rgb_transform = (carla.Transform(carla.Location(x=+camera_x_pos, y=+0.0*bound_y, z=camera_z_pos)), attachment.Rigid)
        self.fixed_front_depth_info = [self.fixed_front_depth_sensor_name, cc.Depth, 'Camera Depth (Raw)', {}]
        self.fixed_front_depth_transform = (carla.Transform(carla.Location(x=camera_x_pos, y=+0.0*bound_y, z=camera_z_pos)), attachment.Rigid)
        self.fixed_top_lidar_info = [self.fixed_top_lidar_sensor_name, None, 'Lidar (Ray-Cast)', {'range': '50'}]
        self.fixed_top_lidar_transform = (carla.Transform(carla.Location(x=lidar_x_pos, y=+0.0*bound_y, z=lidar_z_pos)), attachment.Rigid)


        self.sensors = [
            [self.fixed_front_rgb_sensor_name, cc.Raw, 'Camera RGB', {}],
        ]
        world = self._parent.get_world()
        bp_library = world.get_blueprint_library()
        for item in self.sensors:
            bp = bp_library.find(item[0])
            if item[0].startswith('sensor.camera'):
                bp.set_attribute('image_size_x', str(hud.dim[0]))
                bp.set_attribute('image_size_y', str(hud.dim[1]))
                if bp.has_attribute('gamma'):
                    bp.set_attribute('gamma', str(gamma_correction))
            item.append(bp)

        self.assign_agent_from_blue_print(self.fixed_front_rgb_info)
        self.assign_agent_from_blue_print(self.fixed_front_depth_info)

        bp = bp_library.find(self.fixed_top_lidar_info[0])
        self.lidar_range = 50
        for attr_name, attr_value in self.fixed_top_lidar_info[3].items():
            bp.set_attribute(attr_name, attr_value)
            if attr_name == 'range':
                self.lidar_range = float(attr_value)
        self.fixed_top_lidar_info.append(bp)

        self.index = None

    def assign_agent_from_blue_print(self, sensor_info):
        world = self._parent.get_world()
        bp_library = world.get_blueprint_library()
        bp = bp_library.find(sensor_info[0])
        bp.set_attribute('image_size_x', str(self.hud.dim[0]))
        bp.set_attribute('image_size_y', str(self.hud.dim[1]))
        if bp.has_attribute('gamma'):
            bp.set_attribute('gamma', str(self.gamma_correction))
        sensor_info.append(bp)

    def add_rgb_callback(self, callback):
        if (callback not in self.rgb_callbacks):
            self.rgb_callbacks.append(callback)
    
    def add_lidar_callback(self, callback):
        if (callback not in self.lidar_callbacks):
            self.lidar_callbacks.append(callback)
    
    def add_depth_callback(self, callback):
        if (callback not in self.depth_callbacks):
            self.depth_callbacks.append(callback)
        
    def set_sensor(self, index, notify=True, force_respawn=False):
        index = index % len(self.sensors)
        needs_respawn = True if self.index is None else \
            (force_respawn or (self.sensors[index][2] != self.sensors[self.index][2]))
        if needs_respawn:
            if self.sensor is not None:
                self.sensor.destroy()
                self.surface = None
            self.sensor = self._parent.get_world().spawn_actor(
                self.sensors[index][-1],
                self._camera_transforms[self.transform_index][0],
                attach_to=self._parent,
                attachment_type=self._camera_transforms[self.transform_index][1])
            # We need to pass the lambda a weak reference to self to avoid
            # circular reference.
            weak_self = weakref.ref(self)
            self.sensor.listen(lambda image: CameraManager._parse_image(weak_self, image))
        if notify:
            self.hud.notification(self.sensors[index][2])
        self.index = index

    def set_fixed_rgb(self):
        if self.fixed_front_rgb_sensor is not None:
            self.fixed_front_rgb_sensor.destroy()
        self.fixed_front_rgb_sensor = self._parent.get_world().spawn_actor(
            self.fixed_front_rgb_info[-1],
            self.fixed_front_rgb_transform[0],
            attach_to=self._parent,
            attachment_type=self.fixed_front_rgb_transform[1])
        # We need to pass the lambda a weak reference to self to avoid
        # circular reference.
        weak_self = weakref.ref(self)
        self.fixed_front_rgb_sensor.listen(lambda image: CameraManager._parse_image(weak_self, image,callback=True, caller=self.fixed_front_rgb_info[0]))
    
    def set_fixed_lidar(self):
        if self.fixed_top_lidar_sensor is not None:
            self.fixed_top_lidar_sensor.destroy()
        self.fixed_top_lidar_sensor = self._parent.get_world().spawn_actor(
            self.fixed_top_lidar_info[-1],
            self.fixed_top_lidar_transform[0],
            attach_to=self._parent,
            attachment_type=self.fixed_top_lidar_transform[1])
        # We need to pass the lambda a weak reference to self to avoid
        # circular reference.
        weak_self = weakref.ref(self)
        self.fixed_top_lidar_sensor.listen(lambda image: CameraManager._parse_image(weak_self, image,callback=True, caller=self.fixed_top_lidar_info[0]))

    def set_fixed_depth(self):
        if self.fixed_front_depth_sensor is not None:
            print('fixed sensor destroyed')
        self.fixed_front_depth_sensor = self._parent.get_world().spawn_actor(
            self.fixed_front_depth_info[-1],
            self.fixed_front_depth_transform[0],
            attach_to=self._parent,
            attachment_type=self.fixed_front_depth_transform[1])
        # We need to pass the lambda a weak reference to self to avoid
        # circular reference.
        weak_self = weakref.ref(self)
        self.fixed_front_depth_sensor.listen(lambda image: CameraManager._parse_image(weak_self, image,callback=True, caller=self.fixed_front_depth_info[0]))

    def toggle_recording(self):
        self.recording = not self.recording
        self.hud.notification('Recording %s' % ('On' if self.recording else 'Off'))

    def render(self, display):
        if self.surface is not None:
            display.blit(self.surface, (0, 0))

    @staticmethod
    def _parse_image(weak_self, image, callback = False, caller = 'sensor.camera.rgb'):
        self = weak_self()
        if not self:
            return
        if not callback:
            if self.sensors[self.index][0].startswith('sensor.lidar'):
                points = np.frombuffer(image.raw_data, dtype=np.dtype('f4'))
                points = np.reshape(points, (int(points.shape[0] / 4), 4))
                lidar_data = np.array(points[:, :2])
                lidar_data *= min(self.hud.dim) / (2.0 * self.lidar_range)
                lidar_data += (0.5 * self.hud.dim[0], 0.5 * self.hud.dim[1])
                lidar_data = np.fabs(lidar_data)  # pylint: disable=E1111
                lidar_data = lidar_data.astype(np.int32)
                lidar_data = np.reshape(lidar_data, (-1, 2))
                lidar_img_size = (self.hud.dim[0], self.hud.dim[1], 3)
                lidar_img = np.zeros((lidar_img_size), dtype=np.uint8)
                lidar_img[tuple(lidar_data.T)] = (255, 255, 255)
                self.surface = pygame.surfarray.make_surface(lidar_img)
            elif self.sensors[self.index][0].startswith('sensor.camera.dvs'):
                # Example of converting the raw_data from a carla.DVSEventArray
                # sensor into a NumPy array and using it as an image
                dvs_events = np.frombuffer(image.raw_data, dtype=np.dtype([
                    ('x', np.uint16), ('y', np.uint16), ('t', np.int64), ('pol', bool)]))
                dvs_img = np.zeros((image.height, image.width, 3), dtype=np.uint8)
                # Blue is positive, red is negative
                dvs_img[dvs_events[:]['y'], dvs_events[:]['x'], dvs_events[:]['pol'] * 2] = 255
                self.surface = pygame.surfarray.make_surface(dvs_img.swapaxes(0, 1))
            elif self.sensors[self.index][0].startswith('sensor.camera.optical_flow'):
                image = image.get_color_coded_flow()
                array = np.frombuffer(image.raw_data, dtype=np.dtype("uint8"))
                array = np.reshape(array, (image.height, image.width, 4))
                array = array[:, :, :3]
                array = array[:, :, ::-1]
                self.surface = pygame.surfarray.make_surface(array.swapaxes(0, 1))
            else:
                image.convert(self.sensors[self.index][1])
                array = np.frombuffer(image.raw_data, dtype=np.dtype("uint8"))
                array = np.reshape(array, (image.height, image.width, 4))
                array = array[:, :, :3]
                array = array[:, :, ::-1]
                self.surface = pygame.surfarray.make_surface(array.swapaxes(0, 1))
        
        if (callback and caller == self.fixed_front_rgb_sensor_name) :
            image.convert(self.fixed_front_rgb_info[1])
            array = np.frombuffer(image.raw_data, dtype=np.dtype("uint8"))
            array = np.reshape(array, (image.height, image.width, 4))
            for cb in self.rgb_callbacks:
                cb(self.bridge.cv2_to_imgmsg(array))
        elif (callback and caller == self.fixed_front_depth_sensor_name) :
            image.convert(self.fixed_front_depth_info[1])
            array = np.frombuffer(image.raw_data, dtype=np.dtype("uint8"))
            array = np.reshape(array, (image.height, image.width, 4))
            for cb in self.depth_callbacks:
                cb(self.bridge.cv2_to_imgmsg(array))
        elif (callback and caller == self.fixed_top_lidar_sensor_name):
            points = np.frombuffer(image.raw_data, dtype=np.dtype('f4'))
            points = np.reshape(points, (int(points.shape[0] / 4), 4))
            for cb in self.lidar_callbacks:
                cb(self.lidar_points_to_pc2(points))

        if self.recording:
            image.save_to_disk('_out/%08d' % image.frame)
    
    def lidar_points_to_pc2(self, pc):
        header = std_msgs.msg.Header(frame_id='lidar', stamp=rospy.Time.now())
        pc_array = np.zeros(len(pc), dtype=[
            ('x', np.float32),
            ('y', np.float32),
            ('z', np.float32),
            ('intensity', np.float32),
        ])
        pc_array['x'] = pc[:, 0]
        pc_array['y'] = pc[:, 1]
        pc_array['z'] = pc[:, 2]
        pc_array['intensity'] = pc[:, 3]

        return msgify(PointCloud2, pc_array, stamp=header.stamp, frame_id=header.frame_id)


# ==============================================================================
# -- game_loop() ---------------------------------------------------------------
# ==============================================================================


def game_loop(args):
    pygame.init()
    pygame.font.init()
    world = None
    original_settings = None

    try:
        client = carla.Client(args.host, args.port)
        client.set_timeout(2000.0)

        sim_world = client.get_world()
        if args.sync:
            original_settings = sim_world.get_settings()
            settings = sim_world.get_settings()
            if not settings.synchronous_mode:
                settings.synchronous_mode = True
                settings.fixed_delta_seconds = 0.05
            sim_world.apply_settings(settings)

            traffic_manager = client.get_trafficmanager()
            
            traffic_manager.set_synchronous_mode(True)

        if args.autopilot and not sim_world.get_settings().synchronous_mode:
            print("WARNING: You are currently in asynchronous mode and could "
                  "experience some issues with the traffic simulation")

        display = pygame.display.set_mode(
            (args.width, args.height),
            pygame.HWSURFACE | pygame.DOUBLEBUF)
        display.fill((0,0,0))
        pygame.display.flip()

        hud = HUD(args.width, args.height)
        world = World(sim_world, hud, args)
        controller = GEMControl(world)

        if args.sync:
            sim_world.tick()
        else:
            sim_world.wait_for_tick()

        clock = pygame.time.Clock()
        while True:
            if args.sync:
                sim_world.tick()
            clock.tick_busy_loop(60)
            for event in pygame.event.get():
                if event.type == pygame.QUIT or (event.type == pygame.KEYUP and ((event.key == K_ESCAPE) or (event.key == K_q and pygame.key.get_mods() & KMOD_CTRL))):
                    return
            world.tick(clock)
            world.render(display)
            controller.step_ahead()
            pygame.display.flip()

    finally:

        if original_settings:
            sim_world.apply_settings(original_settings)

        if (world and world.recording_enabled):
            client.stop_recorder()

        if world is not None:
            world.destroy()

        pygame.quit()


# ==============================================================================
# -- main() --------------------------------------------------------------------
# ==============================================================================


def main():
    argparser = argparse.ArgumentParser(
        description='CARLA Manual Control Client')
    argparser.add_argument(
        '-v', '--verbose',
        action='store_true',
        dest='debug',
        help='print debug information')
    argparser.add_argument(
        '--host',
        metavar='H',
        default='127.0.0.1',
        help='IP of the host server (default: 127.0.0.1)')
    argparser.add_argument(
        '-p', '--port',
        metavar='P',
        default=2000,
        type=int,
        help='TCP port to listen to (default: 2000)')
    argparser.add_argument(
        '-a', '--autopilot',
        action='store_true',
        help='enable autopilot')
    argparser.add_argument(
        '--res',
        metavar='WIDTHxHEIGHT',
        default='1280x720',
        help='window resolution (default: 1280x720)')
    argparser.add_argument(
        '--filter',
        metavar='PATTERN',
        default='vehicle.*',
        help='actor filter (default: "vehicle.*")')
    argparser.add_argument(
        '--generation',
        metavar='G',
        default='2',
        help='restrict to certain actor generation (values: "1","2","All" - default: "2")')
    argparser.add_argument(
        '--rolename',
        metavar='NAME',
        default='hero',
        help='actor role name (default: "hero")')
    argparser.add_argument(
        '--gamma',
        default=2.2,
        type=float,
        help='Gamma correction of the camera (default: 2.2)')
    argparser.add_argument(
        '--sync',
        action='store_true',
        help='Activate synchronous mode execution')
    argparser.add_argument("--mode", default="TODO", type=str)
    argparser.add_argument("--prefix", default="recording", type=str)
    argparser.add_argument("--readFromFile", action='store_true', help="Read waypoints from file")

    args = argparser.parse_args()

    args.width, args.height = [int(x) for x in args.res.split('x')]

    log_level = logging.DEBUG if args.debug else logging.INFO
    logging.basicConfig(format='%(levelname)s: %(message)s', level=log_level)

    logging.info('listening to server %s:%s', args.host, args.port)

    print(__doc__)

    try:

        game_loop(args)

    except KeyboardInterrupt:
        print('\nCancelled by user. Bye!')


if __name__ == '__main__':

    main()
            <|MERGE_RESOLUTION|>--- conflicted
+++ resolved
@@ -244,32 +244,6 @@
             self.show_vehicle_telemetry = False
             self.modify_vehicle_physics(self.player)
         while self.player is None:
-<<<<<<< HEAD
-            # Read spawn points from the JSON file
-            with open('../recordings/recording_3.json', 'r') as file:
-                data = json.load(file)
-                first_waypoint = data['Waypoints'][0]['Waypoint']
-                location = first_waypoint['Location']
-                rotation = first_waypoint['Rotation']
-                spawn_location = carla.Location(x=location[0], y=location[1], z=location[2]+2)
-                self.spawn_location = spawn_location
-                spawn_rotation = carla.Rotation(pitch=rotation[0], yaw=rotation[1], roll=rotation[2])
-                self.spawn_yaw = spawn_rotation.yaw
-                spawn_point = carla.Transform(spawn_location, spawn_rotation)
-                self.player = self.carla_world.try_spawn_actor(blueprint, spawn_point)
-                self.show_vehicle_telemetry = False
-                self.modify_vehicle_physics(self.player)
-        # while self.player is None:
-        #     if not self.map.get_spawn_points():
-        #         print('There are no spawn points available in your map/town.')
-        #         print('Please add some Vehicle Spawn Point to your UE4 scene.')
-        #         sys.exit(1)
-        #     spawn_points = self.map.get_spawn_points()
-        #     spawn_point = random.choice(spawn_points) if spawn_points else carla.Transform()
-        #     self.player = self.carla_world.try_spawn_actor(blueprint, spawn_point)
-        #     self.show_vehicle_telemetry = False
-        #     self.modify_vehicle_physics(self.player)
-=======
             if self.readFromFile:
                 # Read spawn points from the JSON file
                 with open(self.filename, 'r') as file:
@@ -291,7 +265,6 @@
             self.player = self.carla_world.try_spawn_actor(blueprint, spawn_point)
             self.show_vehicle_telemetry = False
             self.modify_vehicle_physics(self.player)
->>>>>>> c0ba91c8
         # Set up the sensors.
         self.collision_sensor = CollisionSensor(self.player, self.hud)
         self.lane_invasion_sensor = LaneInvasionSensor(self.player, self.hud)
