opencv-python
numpy
scipy
matplotlib
torch
shapely
klampt==0.9.2
pyyaml
dacite
<<<<<<< HEAD
casadi
=======

# Perception
ultralytics
lap==0.5.12
open3d
>>>>>>> acc06b71
<|MERGE_RESOLUTION|>--- conflicted
+++ resolved
@@ -7,12 +7,9 @@
 klampt==0.9.2
 pyyaml
 dacite
-<<<<<<< HEAD
 casadi
-=======
 
 # Perception
 ultralytics
 lap==0.5.12
-open3d
->>>>>>> acc06b71
+open3d