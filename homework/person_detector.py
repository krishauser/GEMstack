from ultralytics import YOLO
import cv2
import sys
from ultralytics import YOLO
import numpy as np

<<<<<<< HEAD

def person_detector(img: cv2.Mat) -> list[tuple[float, float, float, float]]:
    """Detect persons in an image and return their bounding boxes in xywh format.

    Args:
        img (cv2.Mat): Input image in OpenCV BGR format

    Returns:
        List of bounding box tuples (x_center, y_center, width, height)
    """
    # Initialize YOLOv11 model
    model = YOLO("yolov8n.pt")

    results = model.predict(img, conf=0.5, classes=[0])  # detect only person (class id: 0)
    boxes = results[0].boxes.xywh.tolist()  # each box: [x, y, w, h]
    return boxes
=======
model = YOLO("yolov8n.pt")

def person_detector(img : cv2.Mat):
    #TODO: implement me to produce a list of (x,y,w,h) bounding boxes of people in the image
    bboxes = []
    results = model(img)

    for result in results:
        for box in result.boxes:
            if int(box.cls[0]) == 0: # check if bounding box is a person
                x, y, w, h = box.xywh[0].int().tolist()
                bboxes.append((x, y, w, h))
    return bboxes
>>>>>>> af6089cb

def main(fn):
    image = cv2.imread(fn)
    bboxes = person_detector(image)
    print("Detected",len(bboxes),"people")
    for bb in bboxes:
        x,y,w,h = bb
        if not isinstance(x,(int,float)) or not isinstance(y,(int,float)) or not isinstance(w,(int,float)) or not isinstance(h,(int,float)):
            print("WARNING: make sure to return Python numbers rather than PyTorch Tensors")
        print("Corner",(x,y),"size",(w,h))
        cv2.rectangle(image, (int(x-w/2), int(y-h/2)), (int(x+w/2), int(y+h/2)), (255, 0, 255), 3)
    cv2.imshow('Results', image)
    cv2.waitKey(0)

def main_webcam(): 
    cap = cv2.VideoCapture(0)
    cap.set(3, 640)
    cap.set(4, 480)

    print("Press space to exit")
    while True:
        _, image = cap.read()
        
        bboxes = person_detector(image)
        for bb in bboxes:
            x,y,w,h = bb
            cv2.rectangle(image, (int(x-w/2), int(y-h/2)), (int(x+w/2), int(y+h/2)), (255, 0, 255), 3)
              
        cv2.imshow('Person detection', image)     
        if cv2.waitKey(1) & 0xFF == ord(' '):
            break

    cap.release()


if __name__ == '__main__':

    try:
        fn = sys.argv[1]
    except:
        fn = 'webcam'
    if fn != 'webcam':
        main(fn)
    else:
        main_webcam()<|MERGE_RESOLUTION|>--- conflicted
+++ resolved
@@ -4,24 +4,6 @@
 from ultralytics import YOLO
 import numpy as np
 
-<<<<<<< HEAD
-
-def person_detector(img: cv2.Mat) -> list[tuple[float, float, float, float]]:
-    """Detect persons in an image and return their bounding boxes in xywh format.
-
-    Args:
-        img (cv2.Mat): Input image in OpenCV BGR format
-
-    Returns:
-        List of bounding box tuples (x_center, y_center, width, height)
-    """
-    # Initialize YOLOv11 model
-    model = YOLO("yolov8n.pt")
-
-    results = model.predict(img, conf=0.5, classes=[0])  # detect only person (class id: 0)
-    boxes = results[0].boxes.xywh.tolist()  # each box: [x, y, w, h]
-    return boxes
-=======
 model = YOLO("yolov8n.pt")
 
 def person_detector(img : cv2.Mat):
@@ -35,7 +17,6 @@
                 x, y, w, h = box.xywh[0].int().tolist()
                 bboxes.append((x, y, w, h))
     return bboxes
->>>>>>> af6089cb
 
 def main(fn):
     image = cv2.imread(fn)
