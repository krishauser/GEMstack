from ultralytics import YOLO
import cv2
import sys
from ultralytics import YOLO
import numpy as np


<<<<<<< HEAD
def person_detector(img: cv2.Mat):
    # TODO: implement me to produce a list of (x,y,w,h) bounding boxes of people in the image
    model = YOLO("yolo11n.pt")

    # Only detect people (class id: 0) within the image
    results = model.predict(img, classes=[0])
    return results[0].boxes.xywh.tolist()

=======
def person_detector(img: cv2.Mat) -> list[tuple[float, float, float, float]]:
    """Detect persons in an image and return their bounding boxes in xywh format.

    Args:
        img (cv2.Mat): Input image in OpenCV BGR format

    Returns:
        List of bounding box tuples (x_center, y_center, width, height)
    """
    # Initialize YOLOv11 model
    model = YOLO("yolov8n.pt")

    results = model.predict(img, conf=0.5, classes=[0])  # detect only person (class id: 0)
    boxes = results[0].boxes.xywh.tolist()  # each box: [x, y, w, h]
    return boxes
>>>>>>> 26e5f09f

def main(fn):
    image = cv2.imread(fn)
    bboxes = person_detector(image)
    print("Detected", len(bboxes), "people")
    for bb in bboxes:
        x, y, w, h = bb
        if (
            not isinstance(x, (int, float))
            or not isinstance(y, (int, float))
            or not isinstance(w, (int, float))
            or not isinstance(h, (int, float))
        ):
            print(
                "WARNING: make sure to return Python numbers rather than PyTorch Tensors"
            )
        print("Corner", (x, y), "size", (w, h))
        cv2.rectangle(
            image,
            (int(x - w / 2), int(y - h / 2)),
            (int(x + w / 2), int(y + h / 2)),
            (255, 0, 255),
            3,
        )
    cv2.imshow("Results", image)
    cv2.waitKey(0)


def main_webcam():
    cap = cv2.VideoCapture(0)
    cap.set(3, 640)
    cap.set(4, 480)

    print("Press space to exit")
    while True:
        _, image = cap.read()

        bboxes = person_detector(image)
        for bb in bboxes:
            x, y, w, h = bb
            cv2.rectangle(
                image,
                (int(x - w / 2), int(y - h / 2)),
                (int(x + w / 2), int(y + h / 2)),
                (255, 0, 255),
                3,
            )

        cv2.imshow("Person detection", image)
        if cv2.waitKey(1) & 0xFF == ord(" "):
            break

    cap.release()


<<<<<<< HEAD
if __name__ == "__main__":
    fn = sys.argv[1]
    if fn != "webcam":
=======
if __name__ == '__main__':

    try:
        fn = sys.argv[1]
    except:
        fn = 'webcam'
    if fn != 'webcam':
>>>>>>> 26e5f09f
        main(fn)
    else:
        main_webcam()<|MERGE_RESOLUTION|>--- conflicted
+++ resolved
@@ -5,16 +5,6 @@
 import numpy as np
 
 
-<<<<<<< HEAD
-def person_detector(img: cv2.Mat):
-    # TODO: implement me to produce a list of (x,y,w,h) bounding boxes of people in the image
-    model = YOLO("yolo11n.pt")
-
-    # Only detect people (class id: 0) within the image
-    results = model.predict(img, classes=[0])
-    return results[0].boxes.xywh.tolist()
-
-=======
 def person_detector(img: cv2.Mat) -> list[tuple[float, float, float, float]]:
     """Detect persons in an image and return their bounding boxes in xywh format.
 
@@ -27,10 +17,12 @@
     # Initialize YOLOv11 model
     model = YOLO("yolov8n.pt")
 
-    results = model.predict(img, conf=0.5, classes=[0])  # detect only person (class id: 0)
+    results = model.predict(
+        img, conf=0.5, classes=[0]
+    )  # detect only person (class id: 0)
     boxes = results[0].boxes.xywh.tolist()  # each box: [x, y, w, h]
     return boxes
->>>>>>> 26e5f09f
+
 
 def main(fn):
     image = cv2.imread(fn)
@@ -86,19 +78,13 @@
     cap.release()
 
 
-<<<<<<< HEAD
 if __name__ == "__main__":
-    fn = sys.argv[1]
-    if fn != "webcam":
-=======
-if __name__ == '__main__':
 
     try:
         fn = sys.argv[1]
     except:
-        fn = 'webcam'
-    if fn != 'webcam':
->>>>>>> 26e5f09f
+        fn = "webcam"
+    if fn != "webcam":
         main(fn)
     else:
         main_webcam()