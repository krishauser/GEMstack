--- conflicted
+++ resolved
@@ -88,7 +88,18 @@
 - e4
 - e2_gazebo
 - e4_gazebo
-<<<<<<< HEAD
+
+**Setting:**
+
+By default it takes GEMstack/knowledge/defaults/current.yaml which is GEM E4 Vehicle configuration settings.
+
+Other available configuration files:
+
+GEMstack/knowledge/defaults/
+- e2.yaml
+- e2_gazebo.yaml
+- e4_gazebo.yaml
+
 ---
 
 ## Agent Detection in Gazebo
@@ -137,18 +148,5 @@
 5. Makes these agents available to other GEMstack components for planning and visualization
 
 The models in your simulation will appear in your GEMstack visualization and be available for planning and decision-making components to interact with.
-=======
-
-**Setting:**
-
-By default it takes GEMstack/knowledge/defaults/current.yaml which is GEM E4 Vehicle configuration settings.
-
-Other available configuration files:
-
-GEMstack/knowledge/defaults/
-- e2.yaml
-- e2_gazebo.yaml
-- e4_gazebo.yaml
->>>>>>> 86637c4a
 
 ---