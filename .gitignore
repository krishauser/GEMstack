--- conflicted
+++ resolved
@@ -177,12 +177,8 @@
 
 *.png
 *.npz
-<<<<<<< HEAD
-/4.21
-=======
 /4.21
 /4.30
 /5.9
 /parking_data
-/perception_4.9
->>>>>>> 6d046391
+/perception_4.9