--- conflicted
+++ resolved
@@ -16,27 +16,17 @@
 source /opt/ros/noetic/setup.bash
 
 #install Zed SDK
-<<<<<<< HEAD
-echo "Select CUDA version:"
-echo "1) CUDA 11.8"
-echo "2) CUDA 12+"
-read -p "Enter choice [1-2]: " choice
-=======
+
 echo "To install the ZED SDK, select the CUDA version:"
 echo "1) CUDA 11.8"
 echo "2) CUDA 12+"
 echo "3) No GPU (Skip ZED SDK installation)"
 read -p "Enter choice [1-3]: " choice
->>>>>>> ab28abf6
+
 
 case $choice in
     1)
         wget https://download.stereolabs.com/zedsdk/4.0/cu118/ubuntu20 -O zed_sdk.run
-<<<<<<< HEAD
-        ;;
-    2)
-        wget https://stereolabs.sfo2.cdn.digitaloceanspaces.com/zedsdk/4.2/ZED_SDK_Ubuntu20_cuda12.1_v4.2.4.zstd.run -O zed_sdk.run
-=======
         chmod +x zed_sdk.run
         ./zed_sdk.run -- silent
         ;;
@@ -47,29 +37,21 @@
         ;;
     3)
         echo "Skipping ZED SDK installation..."
->>>>>>> ab28abf6
         ;;
     *)
         echo "Invalid choice"
         exit 1
         ;;
 esac
-<<<<<<< HEAD
-
-chmod +x zed_sdk.run
-./zed_sdk.run -- silent
-=======
->>>>>>> ab28abf6
 
 #create ROS Catkin workspace
 mkdir -p ~/catkin_ws/src
 
 # Store current working directory
 CURRENT_DIR=$(pwd)
-<<<<<<< HEAD
-=======
+
 echo "CURRENT_DIR: $CURRENT_DIR"
->>>>>>> ab28abf6
+
 
 #install ROS dependencies and packages
 cd ~/catkin_ws/src
@@ -85,21 +67,7 @@
 source devel/setup.bash
 
 cd $CURRENT_DIR
-<<<<<<< HEAD
-cd ..
-#install GEMstack Python dependencies
-python3 -m pip install -r requirements.txt
 
-<<<<<<< HEAD
-
-
-
-CATKIN_IGNORE
-=======
-#install other dependencies
-sudo apt-get install -y ros-noetic-septentrio-gnss-driver
->>>>>>> 995409b8e816bd1143c87a55e6da45d077ed8e93
-=======
 #install GEMstack Python dependencies
 
 # Ask the user if they want to install ultralytics
@@ -123,4 +91,3 @@
 
 #install other dependencies
 sudo apt-get install -y ros-noetic-septentrio-gnss-driver
->>>>>>> ab28abf6
