--- conflicted
+++ resolved
@@ -262,15 +262,10 @@
 
 To count as a contribution to the team, you will need to check in your code via pull requests (PRs).  PRs should be reviewed by at least one other approver.
 
-<<<<<<< HEAD
-- `main`: will contain content that persists between years.  Approvers: Kris Hauser.
-- `s2024`: is the "official class vehicle" for this semester's class.  Approvers: instructor, Hang Cui, TAs.
-- `s2024_teamX`: will be your team's branch. Approver: instructor, TAs, team members.  
-=======
+
 - `main`: will contain content that persists between years.  Approver: Kris Hauser.
 - `s2024`: is the "official class vehicle" for this semester's class.  Approver: instructor, TAs.
 - `s2024_groupX`: will be your group's branch. Approver: instructor, TAs, team members.  
->>>>>>> e7989776
 
 Guidelines:
 - DO NOT check in large datasets.  Instead, keep these around on SSDs.
