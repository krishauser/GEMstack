--- conflicted
+++ resolved
@@ -7,11 +7,7 @@
 from ..state import ObjectFrameEnum,ObjectPose,PhysicalObject,VehicleState,VehicleGearEnum,Path,Obstacle,AgentState,AgentEnum,Roadgraph,RoadgraphLane,RoadgraphLaneEnum,RoadgraphCurve,RoadgraphCurveEnum,RoadgraphRegion,RoadgraphRegionEnum,RoadgraphSurfaceEnum,Trajectory,Route,SceneState,AllState
 
 #KH: there is a bug on some system where the visualization crashes with an OpenGL error when drawing curves
-<<<<<<< HEAD
-#this is a workaround.  We really should find the source of the bug!
-=======
 #this is a workaround.  We really should find the source of the bug! Change to 30 if still not working
->>>>>>> 24264aeb
 MAX_POINTS_IN_CURVE = 50
 
 OBJECT_COLORS = {
