# This file defines all of the possible elements of the computation
# graph for the onboard behavior stack.
#
# `components` lists the components in order, and defines their permissable inputs and outputs.
# See AllState for attributes that can be listed as inputs or outputs.
#
# The actual implementation of each component must use a subset of the specified inputs
# and must generate a superset of the specified outputs.
components:   
  - state_estimation: 
      outputs: vehicle
  - roadgraph_update:
      inputs: vehicle
      outputs: roadgraph
  - obstacle_detection:
      inputs: vehicle
      outputs: obstacles
  - agent_detection:
      inputs: vehicle
      outputs: agents
<<<<<<< HEAD
  - multi_class_detection:
      inputs: vehicle
      outputs: detected_agents
  - agent_tracking:
      inputs: detected_agents
      outputs: tracking_frames
=======
>>>>>>> ac36114b
  - lane_detection:
      inputs: [vehicle, roadgraph]
      outputs: vehicle_lane
  - sign_detection: 
      inputs: [vehicle, roadgraph]
      outputs: roadgraph.signs
  - parking_slot_detection: 
      outputs: parking_slot
  - lane_following_detection: 
      outputs: lane_goal
  - lane_boundary_detection: 
      outputs: lane_bound
  - environment_detection:
      inputs: vehicle
      outputs: environment
  - intent_estimation:
      inputs: [vehicle, roadgraph, agents]
      outputs: agent_intents
  - relations_estimation:
      inputs: [vehicle, roadgraph, agents, obstacles]
      outputs: relations
  - predicate_evaluation:
      inputs: [vehicle, roadgraph, agents, obstacles]
      outputs: predicates
  - perception_normalization:
      inputs: all
  - mission_execution:
      outputs: mission
  - route_planning:
      inputs: all # For development, we can assume that all components are available
      outputs: route
  - driving_logic:
      inputs: all
      outputs: intent
  - motion_planning:
      inputs: all
      outputs: trajectory
  - trajectory_tracking:
      inputs: [vehicle, trajectory]
      outputs: <|MERGE_RESOLUTION|>--- conflicted
+++ resolved
@@ -18,15 +18,6 @@
   - agent_detection:
       inputs: vehicle
       outputs: agents
-<<<<<<< HEAD
-  - multi_class_detection:
-      inputs: vehicle
-      outputs: detected_agents
-  - agent_tracking:
-      inputs: detected_agents
-      outputs: tracking_frames
-=======
->>>>>>> ac36114b
   - lane_detection:
       inputs: [vehicle, roadgraph]
       outputs: vehicle_lane
