# ********* Main settings entry point for behavior stack ***********

# Configure settings for the vehicle / vehicle model
vehicle:  !include ../vehicle/gem_e2.yaml

#arguments for algorithm components here
model_predictive_controller:
    dt: 0.1
    lookahead: 20
control:
    recovery:
        brake_amount : 0.5
        brake_speed : 2.0
    pure_pursuit:
        lookahead: 2.0
        lookahead_scale: 3.0
        crosstrack_gain: 1.0
        desired_speed: trajectory
    longitudinal_control:
        pid_p: 1.0
        pid_i: 0.1
        pid_d: 0.0

#configure the simulator, if using
simulator:
    dt: 0.01
    real_time_multiplier: 1.0    # make the simulator run faster than real time by making this > 1
    gnss_emulator: 
        dt: 0.1    #10Hz
        #position_noise: 0.1  #10cm noise
        #orientation_noise: 0.04  #2.3 degrees noise
        #velocity_noise:
        #    constant: 0.04  #4cm/s noise
        #    linear: 0.02    #2% noise
longitudinal_planning:
<<<<<<< HEAD
=======
    no_of_samples: 20
    rate: 20
    vehicle_prop:
        acc: 0.5
        dec: 2.0
        max_vel: 1.0
longitudinal_planning:
>>>>>>> 332cfac1
    no_of_samples: 50
    rate: 10
    vehicle_prop:
        acc: 0.5
        dec: 2.0
        max_vel: 1.0<|MERGE_RESOLUTION|>--- conflicted
+++ resolved
@@ -33,8 +33,6 @@
         #    constant: 0.04  #4cm/s noise
         #    linear: 0.02    #2% noise
 longitudinal_planning:
-<<<<<<< HEAD
-=======
     no_of_samples: 20
     rate: 20
     vehicle_prop:
@@ -42,7 +40,6 @@
         dec: 2.0
         max_vel: 1.0
 longitudinal_planning:
->>>>>>> 332cfac1
     no_of_samples: 50
     rate: 10
     vehicle_prop:
