--- conflicted
+++ resolved
@@ -1,54 +1,45 @@
-# ********* Main settings entry point for behavior stack ***********
-
-# Configure settings for the vehicle / vehicle model
-vehicle:  !include ../vehicle/gem_e4.yaml
-
-#arguments for algorithm components here
-model_predictive_controller:
-    dt: 0.1
-    lookahead: 20
-
-control:
-    recovery:
-        brake_amount : 0.5
-        brake_speed : 2.0
-    
-    # Pure Pursuit controller parameters
-    pure_pursuit:
-        lookahead: 2.0                  # Base lookahead distance (meters)
-        lookahead_scale: 3.0             # Velocity-dependent lookahead scaling factor
-        crosstrack_gain: 0.5             # Gain for crosstrack error correction (default: 1)
-        desired_speed: trajectory        # Speed reference source: can be "trajectory", "path", or a constant value
-    
-    # Stanley controller parameters (fine tune this)
-    stanley:
-<<<<<<< HEAD
-        control_gain: 1.0
-        softening_gain: 0.01
-=======
-        control_gain: 0.1
-        softening_gain: 0.2
->>>>>>> f8873ebd
-        desired_speed: trajectory        # Speed reference source: can be "trajectory", "path", or a constant value
-    
-    # Shared longitudinal control parameters
-    longitudinal_control:
-<<<<<<< HEAD
-        pid_p: 1.5                       # Proportional gain for speed PID controller
-=======
-        pid_p: 1.0                       # Proportional gain for speed PID controller
->>>>>>> f8873ebd
-        pid_i: 0.1                       # Integral gain for speed PID controller
-        pid_d: 0.0                       # Derivative gain for speed PID controller
-
-#configure the simulator, if using
-simulator:
-    dt: 0.01
-    real_time_multiplier: 1.0            # make the simulator run faster than real time by making this > 1
-    gnss_emulator: 
-        dt: 0.1                          # 10Hz
-        #position_noise: 0.1             # 10cm noise
-        #orientation_noise: 0.04         # 2.3 degrees noise
-        #velocity_noise:
-        #    constant: 0.04              # 4cm/s noise
-        #    linear: 0.02                # 2% noise
+# ********* Main settings entry point for behavior stack ***********
+
+# Configure settings for the vehicle / vehicle model
+vehicle:  !include ../vehicle/gem_e4.yaml
+
+#arguments for algorithm components here
+model_predictive_controller:
+    dt: 0.1
+    lookahead: 20
+
+control:
+    recovery:
+        brake_amount : 0.5
+        brake_speed : 2.0
+    
+    # Pure Pursuit controller parameters
+    pure_pursuit:
+        lookahead: 2.0                  # Base lookahead distance (meters)
+        lookahead_scale: 3.0             # Velocity-dependent lookahead scaling factor
+        crosstrack_gain: 0.5             # Gain for crosstrack error correction (default: 1)
+        desired_speed: trajectory        # Speed reference source: can be "trajectory", "path", or a constant value
+    
+    # Stanley controller parameters (fine tune this)
+    stanley:
+        control_gain: 0.1
+        softening_gain: 0.2
+        desired_speed: trajectory        # Speed reference source: can be "trajectory", "path", or a constant value
+    
+    # Shared longitudinal control parameters
+    longitudinal_control:
+        pid_p: 1.0                       # Proportional gain for speed PID controller
+        pid_i: 0.1                       # Integral gain for speed PID controller
+        pid_d: 0.0                       # Derivative gain for speed PID controller
+
+#configure the simulator, if using
+simulator:
+    dt: 0.01
+    real_time_multiplier: 1.0            # make the simulator run faster than real time by making this > 1
+    gnss_emulator: 
+        dt: 0.1                          # 10Hz
+        #position_noise: 0.1             # 10cm noise
+        #orientation_noise: 0.04         # 2.3 degrees noise
+        #velocity_noise:
+        #    constant: 0.04              # 4cm/s noise
+        #    linear: 0.02                # 2% noise