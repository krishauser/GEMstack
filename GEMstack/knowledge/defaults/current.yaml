--- conflicted
+++ resolved
@@ -35,11 +35,7 @@
         RS_prob: 0.1
         gear_cost: 5.0
         backward_cost_scale: 1.2
-<<<<<<< HEAD
         precomputed: !relative_path ../heuristics/reeds_shepp.npy
-=======
->>>>>>> bce23714
-
 
 #configure the simulator, if using
 simulator:
