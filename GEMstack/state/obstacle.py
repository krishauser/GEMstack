--- conflicted
+++ resolved
@@ -19,20 +19,10 @@
     ROADKILL = 10
 
 class ObstacleStateEnum(Enum):
-<<<<<<< HEAD
-    STOPPED = 0         # standing pedestrians, parked cars, etc. No need to predict motion.
-    MOVING = 1          # standard motion.  Predictions will be used here
-    FAST = 2            # indicates faster than usual motion
-    UNDETERMINED = 3    # unknown activity
-    STANDING = 4        # standing cone
-    LEFT = 5            # flipped cone facing left
-    RIGHT = 6           # flipped cone facing right
-=======
     UNDETERMINED = 0    # unknown activity
     STANDING = 1        # standing cone
     LEFT = 2            # flipped cone facing left
     RIGHT = 3           # flipped cone facing right
->>>>>>> f6596469
 
 
 
@@ -41,8 +31,4 @@
 class Obstacle(PhysicalObject):
     material : ObstacleMaterialEnum
     collidable : bool
-<<<<<<< HEAD
-    state: ObstacleStateEnum
-=======
-    state: ObstacleStateEnum
->>>>>>> f6596469
+    state: ObstacleStateEnum = ObstacleStateEnum.UNKNOWN