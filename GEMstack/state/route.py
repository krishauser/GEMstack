--- conflicted
+++ resolved
@@ -27,11 +27,5 @@
     Unlike a Path, for the planner's convenience, the route should also extract
     out the wait lines (stop lines, crossings) from the roadgraph.
     """
-<<<<<<< HEAD
-
     lanes: List[str] = field(default_factory=list)
-    wait_lines: List[str] = field(default_factory=list)
-=======
-    lanes : List[str] = field(default_factory=list)
-    wait_lines : List[str] = field(default_factory=list)
->>>>>>> acc06b71
+    wait_lines: List[str] = field(default_factory=list)