from __future__ import annotations
from dataclasses import dataclass, field, fields, asdict, replace
from ..utils.serialization import register
from .physical_object import ObjectFrameEnum,ObjectPose
from .scene import SceneState
from .intent import VehicleIntent
from .agent_intent import AgentIntent,AgentIntentMixture
from .relations import EntityRelation
from .mission import MissionObjective
from .mission import MissionObjective
from .route import Route
from .trajectory import Trajectory
from .predicates import PredicateValues
from typing import Dict,List,Optional

@dataclass
@register
class AllState(SceneState):
    """Contains all items that will be generated during the computation of the
    onboard behavior.
    """
    # non-physical scene state
    start_vehicle_pose : Optional[ObjectPose] = None
    agent_intents : Dict[str,AgentIntentMixture] = field(default_factory=dict)
    relations : List[EntityRelation] = field(default_factory=list)
    predicates : PredicateValues = field(default_factory=PredicateValues)
<<<<<<< HEAD

=======
    goal: ObjectPose = None
    
>>>>>>> acc06b71
    # planner-output state
    mission : MissionObjective = field(default_factory=MissionObjective)
    mission_plan: MissionObjective = None
    intent : VehicleIntent = field(default_factory=VehicleIntent)
    # planner_type : Optional[PlannerEnum] = None
    route : Optional[Route] = None
    trajectory : Optional[Trajectory] = None

    # update times for perception items (time.time())
    vehicle_update_time : float = 0
    roadgraph_update_time : float = 0
    environment_update_time : float = 0
    agent_update_time : float = 0
    obstacle_update_time : float = 0
    start_vehicle_pose_update_time : float = 0
    agent_intents_update_time : float = 0
    relations_update_time : float = 0
    predicates_update_time : float = 0

    # update times for planner items
    mission_update_time : float = 0
    intent_update_time : float = 0
    route_update_time : float = 0
    trajectory_update_time : float = 0

    @staticmethod
    def zero():
        scene_zero = SceneState.zero()
        keys = dict((k.name,getattr(scene_zero,k.name)) for k in fields(scene_zero))
        return AllState(**keys)

    def to_frame(self, frame : ObjectFrameEnum) -> AllState:
        spose = self.start_vehicle_pose
        scene_to_frame = SceneState.to_frame(self,frame,current_pose=self.vehicle.pose,start_pose_abs=spose)
        new_intents = None if self.agent_intents is None else dict((k,v.to_frame(frame,current_pose=self.vehicle.pose,start_pose_abs=spose)) for k,v in self.agent_intents.items())
        new_route = None if self.route is None else self.route.to_frame(frame,current_pose=self.vehicle.pose,start_pose_abs=spose)
        new_trajectory = None if self.trajectory is None else self.trajectory.to_frame(frame,current_pose=self.vehicle.pose,start_pose_abs=spose)
        return replace(scene_to_frame, agent_intents = new_intents, route = new_route, trajectory = new_trajectory)<|MERGE_RESOLUTION|>--- conflicted
+++ resolved
@@ -24,12 +24,7 @@
     agent_intents : Dict[str,AgentIntentMixture] = field(default_factory=dict)
     relations : List[EntityRelation] = field(default_factory=list)
     predicates : PredicateValues = field(default_factory=PredicateValues)
-<<<<<<< HEAD
-
-=======
     goal: ObjectPose = None
-    
->>>>>>> acc06b71
     # planner-output state
     mission : MissionObjective = field(default_factory=MissionObjective)
     mission_plan: MissionObjective = None
