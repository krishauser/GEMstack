--- conflicted
+++ resolved
@@ -8,12 +8,7 @@
            'VehicleState',
            'Roadgraph',
            'Roadmap',
-<<<<<<< HEAD
-           'Obstacle', 'ObstacleMaterialEnum',
-           'ObstacleState', 'ObstacleStateEnum',
-=======
            'Obstacle', 'ObstacleMaterialEnum','ObstacleStateEnum','ObstacleState',
->>>>>>> 8caa9fe2
            'Sign',
            'AgentState','AgentEnum','AgentActivityEnum',
            'SceneState',
