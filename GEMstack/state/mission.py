--- conflicted
+++ resolved
@@ -3,12 +3,9 @@
 from . import ObjectPose
 from ..utils.serialization import register
 from enum import Enum
-<<<<<<< HEAD
 from typing import List
-=======
 from .route import PlannerEnum
 
->>>>>>> acc06b71
 
 class MissionEnum(Enum):
     IDLE = 0            # not driving, no mission
