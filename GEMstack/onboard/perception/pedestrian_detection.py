from ...state import AllState,VehicleState,ObjectPose,ObjectFrameEnum,AgentState,AgentEnum,AgentActivityEnum
from ...utils import settings
from ...mathutils import transforms
from ..interface.gem import GEMInterface
from ..component import Component
from ultralytics import YOLO
import cv2
try:
    from sensor_msgs.msg import CameraInfo
    from image_geometry import PinholeCameraModel
    import rospy
except ImportError:
    pass
import numpy as np
from typing import Dict,Tuple
import time
<<<<<<< HEAD

def Pmatrix(fx,fy,cx,cy):
    """Returns a projection matrix for a given set of camera intrinsics."""
    return np.array([[fx,0,cx,0],
                     [0,fy,cy,0],
                     [0,0,1,0]])

=======

def Pmatrix(fx,fy,cx,cy):
    """Returns a projection matrix for a given set of camera intrinsics."""
    return np.array([[fx,0,cx,0],
                     [0,fy,cy,0],
                     [0,0,1,0]])

>>>>>>> 0420cffe
def project_point_cloud(point_cloud : np.ndarray, P : np.ndarray, xrange : Tuple[int,int], yrange : Tuple[int,int]) -> Tuple[np.ndarray,np.ndarray]:
    """Projects a point cloud into a 2D image using a camera intrinsic projection matrix P.
    
    Returns:
        - point_cloud_image: an Nx2 array of (u,v) visible image coordinates
        - image_indices: an array of N indices of visible points into the original point cloud
    """
    #this is the easy but slow way
    #camera = PinholeCameraModel()
    #camera.fromCameraInfo(self.camera_info)
    # for i,p in enumerate(self.point_cloud_zed):
    #     if p[2] < 0:
    #         continue
    #     u,v = camera.project3dToPixel(p[:3])
    #     if u >= 0 and u < self.camera_info.width and v >= 0 and v < self.camera_info.height:
    #         point_cloud_image.append((u,v,i))
    #point_cloud_image = np.array(point_cloud_image)
    #image_indices = point_cloud_image[:,2].astype(int)
    #this is the hard but fast way

    pc_with_ids = np.hstack((point_cloud,np.arange(len(point_cloud)).reshape(-1,1)))
    pc_fwd = pc_with_ids[pc_with_ids[:,2] > 0]
    pxform = pc_fwd[:,:3].dot(P[:3,:3].T) + P[:3,3]
    uv = (pxform[:,0:2].T/pxform[:,2]).T
    inds = np.logical_and(np.logical_and(uv[:,0] >= xrange[0],uv[:,0] < xrange[1]),
                    np.logical_and(uv[:,1] >= yrange[0],uv[:,1] < yrange[1]))
    point_cloud_image = uv[inds]
    image_indices = pc_fwd[inds,3].astype(int)
    return point_cloud_image, image_indices


class PedestrianDetector(Component):
    """Detects and tracks pedestrians."""
    def __init__(self,vehicle_interface : GEMInterface):
        self.vehicle_interface = vehicle_interface
<<<<<<< HEAD
        #self.detector = YOLO('GEMstack/knowledge/detection/yolov8n.pt')
=======
        # self.detector = YOLO('GEMstack/knowledge/detection/yolov8n.pt')
>>>>>>> 0420cffe
        self.camera_info_sub = None
        self.camera_info = None
        self.zed_image = None
        self.last_person_boxes = []
        self.lidar_translation = np.array(settings.get('vehicle.calibration.top_lidar.position'))
        self.lidar_rotation = np.array(settings.get('vehicle.calibration.top_lidar.rotation'))
        self.zed_translation = np.array(settings.get('vehicle.calibration.front_camera.rgb_position'))
        self.zed_rotation = np.array(settings.get('vehicle.calibration.front_camera.rotation'))
        self.T_lidar = np.eye(4)
        self.T_lidar[:3,:3] = self.lidar_rotation
        self.T_lidar[:3,3] = self.lidar_translation
        self.T_zed = np.eye(4)
        self.T_zed[:3,:3] = self.zed_rotation
        self.T_zed[:3,3] = self.zed_translation
        self.T_lidar_to_zed = np.linalg.inv(self.T_zed) @ self.T_lidar
        self.point_cloud = None
        self.point_cloud_zed = None
        assert(settings.get('vehicle.calibration.top_lidar.reference') == 'rear_axle_center')
        assert(settings.get('vehicle.calibration.front_camera.reference') == 'rear_axle_center')
        self.pedestrian_counter = 0
        self.last_agent_states = {}

    def rate(self):
        return 4.0
    
    def state_inputs(self):
        return ['vehicle']
    
    def state_outputs(self):
        return ['agents']
    
    def initialize(self):
        #tell the vehicle to use image_callback whenever 'front_camera' gets a reading, and it expects images of type cv2.Mat
<<<<<<< HEAD
        #self.vehicle_interface.subscribe_sensor('front_camera',self.image_callback,cv2.Mat)
        #tell the vehicle to use lidar_callback whenever 'top_lidar' gets a reading, and it expects numpy arrays
        #self.vehicle_interface.subscribe_sensor('top_lidar',self.lidar_callback,np.ndarray)
        #subscribe to the Zed CameraInfo topic
        #self.camera_info_sub = rospy.Subscriber("/zed2/zed_node/rgb/camera_info", CameraInfo, self.camera_info_callback)
        pass
    
    # def image_callback(self, image : cv2.Mat):
    #     self.zed_image = image

    # def camera_info_callback(self, info : CameraInfo):
    #     self.camera_info = info

    # def lidar_callback(self, point_cloud: np.ndarray):
    #     self.point_cloud = point_cloud
=======
        self.vehicle_interface.subscribe_sensor('front_camera',self.image_callback,cv2.Mat)
        #tell the vehicle to use lidar_callback whenever 'top_lidar' gets a reading, and it expects numpy arrays
        self.vehicle_interface.subscribe_sensor('top_lidar',self.lidar_callback,np.ndarray)
        #subscribe to the Zed CameraInfo topic
        self.camera_info_sub = rospy.Subscriber("/zed2/zed_node/rgb/camera_info", CameraInfo, self.camera_info_callback)


    def image_callback(self, image : cv2.Mat):
        self.zed_image = image

    def camera_info_callback(self, info : CameraInfo):
        self.camera_info = info

    def lidar_callback(self, point_cloud: np.ndarray):
        self.point_cloud = point_cloud
>>>>>>> 0420cffe
    
    def update(self, vehicle : VehicleState) -> Dict[str,AgentState]:
        if self.zed_image is None:
            #no image data yet
            return {}
        if self.point_cloud is None:
            #no lidar data yet
            return {}
        if self.camera_info is None:
            #no camera info yet
            return {}
        
        #debugging
        #self.save_data()

        t1 = time.time()
        detected_agents = self.detect_agents()

        t2 = time.time()
        current_agent_states = self.track_agents(vehicle,detected_agents)
        t3 = time.time()
        print("Detection time",t2-t1,", shape estimation and tracking time",t3-t2)

        self.last_agent_states = current_agent_states
        return current_agent_states

    def box_to_agent(self, box, point_cloud_image, point_cloud_image_world):
        """Creates a 3D agent state from an (x,y,w,h) bounding box.
<<<<<<< HEAD
        
=======

>>>>>>> 0420cffe
        TODO: you need to use the image, the camera intrinsics, the lidar
        point cloud, and the calibrated camera / lidar poses to get a good
        estimate of the pedestrian's pose and dimensions.
        """
<<<<<<< HEAD
        x,y,w,h = box
        pose = ObjectPose(t=0,x=x,y=y,z=0,yaw=0,pitch=0,roll=0,frame=ObjectFrameEnum.CURRENT)
        dims = [w,h,1.7]
        return AgentState(pose=pose,dimensions=dims,outline=None,type=AgentEnum.PEDESTRIAN,activity=AgentActivityEnum.MOVING,velocity=(0,0,0),yaw_rate=0)
=======
        x, y, w, h = box

        # Find the point_cloud that is closest to the center of our bounding box
        center_x = x + w / 2
        center_y = y + h / 2
        distances = np.linalg.norm(point_cloud_image - [center_x, center_y], axis=1)
        closest_point_cloud_idx = np.argmin(distances)
        closest_point_cloud = point_cloud_image_world[closest_point_cloud_idx]

        # Extract the z-coordinate (depth) from the closest point cloud
        _, _, z = closest_point_cloud

        # The pose's yaw, pitch, and roll are assumed to be 0 for simplicity.
        pose = ObjectPose(t=0, x=center_x, y=center_y, z=z, yaw=0, pitch=0, roll=0, frame=ObjectFrameEnum.CURRENT)
        depth = np.max(point_cloud_image_world[:, 2]) - np.min(point_cloud_image_world[:, 2])
        dimensions = [w, h, depth]

        return AgentState(pose=pose, dimensions=dimensions, outline=None, type=AgentEnum.PEDESTRIAN, activity=AgentActivityEnum.MOVING, velocity=(0, 0, 0), yaw_rate=0)
>>>>>>> 0420cffe

    def detect_agents(self):
        detection_result = self.detector(self.zed_image,verbose=False)
        self.last_person_boxes = []
        #TODO: create boxes from detection result
        #TODO: create point clouds in image frame and world frame
        detected_agents = []
        for i,b in enumerate(self.last_person_boxes):
            #agent = self.box_to_agent(b, point_cloud_image, point_cloud_image_world)
            #detected_agents.append(agent)
            pass
        return detected_agents
    
    def track_agents(self, vehicle : VehicleState, detected_agents : List[AgentState]):
        """Given a list of detected agents, updates the state of the agents."""
        # TODO: keep track of which pedestrians were detected before using last_agent_states.
        # use these to assign their ids and estimate velocities.
        results = {}
        for i,a in enumerate(detected_agents):
            results['pedestrian_'+str(self.pedestrian_counter)] = a
            self.pedestrian_counter += 1
        return results

    def save_data(self, loc=None):
        """This can be used for debugging.  See the provided test."""
        prefix = ''
        if loc is not None:
            prefix = loc + '/'
        cv2.imwrite(prefix+'zed_image.png',self.zed_image)
        np.savez(prefix+'velodyne_point_cloud.npz',self.point_cloud)
        import pickle
        with open(prefix+'zed_camera_info.pkl','wb') as f:
            pickle.dump(self.camera_info,f)

    def load_data(self, loc=None):
        prefix = ''
        if loc is not None:
            prefix = loc + '/'
        self.zed_image = cv2.imread(prefix+'zed_image.png')
        self.point_cloud = np.load(prefix+'velodyne_point_cloud.npz')['arr_0']
        try:
            import pickle
            with open(prefix+'zed_camera_info.pkl','rb') as f:
                self.camera_info = pickle.load(f)
        except ModuleNotFoundError:
            #ros not found?
            from collections import namedtuple
            CameraInfo = namedtuple('CameraInfo',['width','height','P'])
            #TODO: these are guessed parameters
            self.camera_info = CameraInfo(width=1280,height=720,P=[560.0,0,640.0,0,  0,560.0,360,0,  0,0,1,0])
<|MERGE_RESOLUTION|>--- conflicted
+++ resolved
@@ -1,251 +1,208 @@
-from ...state import AllState,VehicleState,ObjectPose,ObjectFrameEnum,AgentState,AgentEnum,AgentActivityEnum
-from ...utils import settings
-from ...mathutils import transforms
-from ..interface.gem import GEMInterface
-from ..component import Component
-from ultralytics import YOLO
-import cv2
-try:
-    from sensor_msgs.msg import CameraInfo
-    from image_geometry import PinholeCameraModel
-    import rospy
-except ImportError:
-    pass
-import numpy as np
-from typing import Dict,Tuple
-import time
-<<<<<<< HEAD
-
-def Pmatrix(fx,fy,cx,cy):
-    """Returns a projection matrix for a given set of camera intrinsics."""
-    return np.array([[fx,0,cx,0],
-                     [0,fy,cy,0],
-                     [0,0,1,0]])
-
-=======
-
-def Pmatrix(fx,fy,cx,cy):
-    """Returns a projection matrix for a given set of camera intrinsics."""
-    return np.array([[fx,0,cx,0],
-                     [0,fy,cy,0],
-                     [0,0,1,0]])
-
->>>>>>> 0420cffe
-def project_point_cloud(point_cloud : np.ndarray, P : np.ndarray, xrange : Tuple[int,int], yrange : Tuple[int,int]) -> Tuple[np.ndarray,np.ndarray]:
-    """Projects a point cloud into a 2D image using a camera intrinsic projection matrix P.
-    
-    Returns:
-        - point_cloud_image: an Nx2 array of (u,v) visible image coordinates
-        - image_indices: an array of N indices of visible points into the original point cloud
-    """
-    #this is the easy but slow way
-    #camera = PinholeCameraModel()
-    #camera.fromCameraInfo(self.camera_info)
-    # for i,p in enumerate(self.point_cloud_zed):
-    #     if p[2] < 0:
-    #         continue
-    #     u,v = camera.project3dToPixel(p[:3])
-    #     if u >= 0 and u < self.camera_info.width and v >= 0 and v < self.camera_info.height:
-    #         point_cloud_image.append((u,v,i))
-    #point_cloud_image = np.array(point_cloud_image)
-    #image_indices = point_cloud_image[:,2].astype(int)
-    #this is the hard but fast way
-
-    pc_with_ids = np.hstack((point_cloud,np.arange(len(point_cloud)).reshape(-1,1)))
-    pc_fwd = pc_with_ids[pc_with_ids[:,2] > 0]
-    pxform = pc_fwd[:,:3].dot(P[:3,:3].T) + P[:3,3]
-    uv = (pxform[:,0:2].T/pxform[:,2]).T
-    inds = np.logical_and(np.logical_and(uv[:,0] >= xrange[0],uv[:,0] < xrange[1]),
-                    np.logical_and(uv[:,1] >= yrange[0],uv[:,1] < yrange[1]))
-    point_cloud_image = uv[inds]
-    image_indices = pc_fwd[inds,3].astype(int)
-    return point_cloud_image, image_indices
-
-
-class PedestrianDetector(Component):
-    """Detects and tracks pedestrians."""
-    def __init__(self,vehicle_interface : GEMInterface):
-        self.vehicle_interface = vehicle_interface
-<<<<<<< HEAD
-        #self.detector = YOLO('GEMstack/knowledge/detection/yolov8n.pt')
-=======
-        # self.detector = YOLO('GEMstack/knowledge/detection/yolov8n.pt')
->>>>>>> 0420cffe
-        self.camera_info_sub = None
-        self.camera_info = None
-        self.zed_image = None
-        self.last_person_boxes = []
-        self.lidar_translation = np.array(settings.get('vehicle.calibration.top_lidar.position'))
-        self.lidar_rotation = np.array(settings.get('vehicle.calibration.top_lidar.rotation'))
-        self.zed_translation = np.array(settings.get('vehicle.calibration.front_camera.rgb_position'))
-        self.zed_rotation = np.array(settings.get('vehicle.calibration.front_camera.rotation'))
-        self.T_lidar = np.eye(4)
-        self.T_lidar[:3,:3] = self.lidar_rotation
-        self.T_lidar[:3,3] = self.lidar_translation
-        self.T_zed = np.eye(4)
-        self.T_zed[:3,:3] = self.zed_rotation
-        self.T_zed[:3,3] = self.zed_translation
-        self.T_lidar_to_zed = np.linalg.inv(self.T_zed) @ self.T_lidar
-        self.point_cloud = None
-        self.point_cloud_zed = None
-        assert(settings.get('vehicle.calibration.top_lidar.reference') == 'rear_axle_center')
-        assert(settings.get('vehicle.calibration.front_camera.reference') == 'rear_axle_center')
-        self.pedestrian_counter = 0
-        self.last_agent_states = {}
-
-    def rate(self):
-        return 4.0
-    
-    def state_inputs(self):
-        return ['vehicle']
-    
-    def state_outputs(self):
-        return ['agents']
-    
-    def initialize(self):
-        #tell the vehicle to use image_callback whenever 'front_camera' gets a reading, and it expects images of type cv2.Mat
-<<<<<<< HEAD
-        #self.vehicle_interface.subscribe_sensor('front_camera',self.image_callback,cv2.Mat)
-        #tell the vehicle to use lidar_callback whenever 'top_lidar' gets a reading, and it expects numpy arrays
-        #self.vehicle_interface.subscribe_sensor('top_lidar',self.lidar_callback,np.ndarray)
-        #subscribe to the Zed CameraInfo topic
-        #self.camera_info_sub = rospy.Subscriber("/zed2/zed_node/rgb/camera_info", CameraInfo, self.camera_info_callback)
-        pass
-    
-    # def image_callback(self, image : cv2.Mat):
-    #     self.zed_image = image
-
-    # def camera_info_callback(self, info : CameraInfo):
-    #     self.camera_info = info
-
-    # def lidar_callback(self, point_cloud: np.ndarray):
-    #     self.point_cloud = point_cloud
-=======
-        self.vehicle_interface.subscribe_sensor('front_camera',self.image_callback,cv2.Mat)
-        #tell the vehicle to use lidar_callback whenever 'top_lidar' gets a reading, and it expects numpy arrays
-        self.vehicle_interface.subscribe_sensor('top_lidar',self.lidar_callback,np.ndarray)
-        #subscribe to the Zed CameraInfo topic
-        self.camera_info_sub = rospy.Subscriber("/zed2/zed_node/rgb/camera_info", CameraInfo, self.camera_info_callback)
-
-
-    def image_callback(self, image : cv2.Mat):
-        self.zed_image = image
-
-    def camera_info_callback(self, info : CameraInfo):
-        self.camera_info = info
-
-    def lidar_callback(self, point_cloud: np.ndarray):
-        self.point_cloud = point_cloud
->>>>>>> 0420cffe
-    
-    def update(self, vehicle : VehicleState) -> Dict[str,AgentState]:
-        if self.zed_image is None:
-            #no image data yet
-            return {}
-        if self.point_cloud is None:
-            #no lidar data yet
-            return {}
-        if self.camera_info is None:
-            #no camera info yet
-            return {}
-        
-        #debugging
-        #self.save_data()
-
-        t1 = time.time()
-        detected_agents = self.detect_agents()
-
-        t2 = time.time()
-        current_agent_states = self.track_agents(vehicle,detected_agents)
-        t3 = time.time()
-        print("Detection time",t2-t1,", shape estimation and tracking time",t3-t2)
-
-        self.last_agent_states = current_agent_states
-        return current_agent_states
-
-    def box_to_agent(self, box, point_cloud_image, point_cloud_image_world):
-        """Creates a 3D agent state from an (x,y,w,h) bounding box.
-<<<<<<< HEAD
-        
-=======
-
->>>>>>> 0420cffe
-        TODO: you need to use the image, the camera intrinsics, the lidar
-        point cloud, and the calibrated camera / lidar poses to get a good
-        estimate of the pedestrian's pose and dimensions.
-        """
-<<<<<<< HEAD
-        x,y,w,h = box
-        pose = ObjectPose(t=0,x=x,y=y,z=0,yaw=0,pitch=0,roll=0,frame=ObjectFrameEnum.CURRENT)
-        dims = [w,h,1.7]
-        return AgentState(pose=pose,dimensions=dims,outline=None,type=AgentEnum.PEDESTRIAN,activity=AgentActivityEnum.MOVING,velocity=(0,0,0),yaw_rate=0)
-=======
-        x, y, w, h = box
-
-        # Find the point_cloud that is closest to the center of our bounding box
-        center_x = x + w / 2
-        center_y = y + h / 2
-        distances = np.linalg.norm(point_cloud_image - [center_x, center_y], axis=1)
-        closest_point_cloud_idx = np.argmin(distances)
-        closest_point_cloud = point_cloud_image_world[closest_point_cloud_idx]
-
-        # Extract the z-coordinate (depth) from the closest point cloud
-        _, _, z = closest_point_cloud
-
-        # The pose's yaw, pitch, and roll are assumed to be 0 for simplicity.
-        pose = ObjectPose(t=0, x=center_x, y=center_y, z=z, yaw=0, pitch=0, roll=0, frame=ObjectFrameEnum.CURRENT)
-        depth = np.max(point_cloud_image_world[:, 2]) - np.min(point_cloud_image_world[:, 2])
-        dimensions = [w, h, depth]
-
-        return AgentState(pose=pose, dimensions=dimensions, outline=None, type=AgentEnum.PEDESTRIAN, activity=AgentActivityEnum.MOVING, velocity=(0, 0, 0), yaw_rate=0)
->>>>>>> 0420cffe
-
-    def detect_agents(self):
-        detection_result = self.detector(self.zed_image,verbose=False)
-        self.last_person_boxes = []
-        #TODO: create boxes from detection result
-        #TODO: create point clouds in image frame and world frame
-        detected_agents = []
-        for i,b in enumerate(self.last_person_boxes):
-            #agent = self.box_to_agent(b, point_cloud_image, point_cloud_image_world)
-            #detected_agents.append(agent)
-            pass
-        return detected_agents
-    
-    def track_agents(self, vehicle : VehicleState, detected_agents : List[AgentState]):
-        """Given a list of detected agents, updates the state of the agents."""
-        # TODO: keep track of which pedestrians were detected before using last_agent_states.
-        # use these to assign their ids and estimate velocities.
-        results = {}
-        for i,a in enumerate(detected_agents):
-            results['pedestrian_'+str(self.pedestrian_counter)] = a
-            self.pedestrian_counter += 1
-        return results
-
-    def save_data(self, loc=None):
-        """This can be used for debugging.  See the provided test."""
-        prefix = ''
-        if loc is not None:
-            prefix = loc + '/'
-        cv2.imwrite(prefix+'zed_image.png',self.zed_image)
-        np.savez(prefix+'velodyne_point_cloud.npz',self.point_cloud)
-        import pickle
-        with open(prefix+'zed_camera_info.pkl','wb') as f:
-            pickle.dump(self.camera_info,f)
-
-    def load_data(self, loc=None):
-        prefix = ''
-        if loc is not None:
-            prefix = loc + '/'
-        self.zed_image = cv2.imread(prefix+'zed_image.png')
-        self.point_cloud = np.load(prefix+'velodyne_point_cloud.npz')['arr_0']
-        try:
-            import pickle
-            with open(prefix+'zed_camera_info.pkl','rb') as f:
-                self.camera_info = pickle.load(f)
-        except ModuleNotFoundError:
-            #ros not found?
-            from collections import namedtuple
-            CameraInfo = namedtuple('CameraInfo',['width','height','P'])
-            #TODO: these are guessed parameters
-            self.camera_info = CameraInfo(width=1280,height=720,P=[560.0,0,640.0,0,  0,560.0,360,0,  0,0,1,0])
+from ...state import AllState,VehicleState,ObjectPose,ObjectFrameEnum,AgentState,AgentEnum,AgentActivityEnum
+from ...utils import settings
+from ...mathutils import transforms
+from ..interface.gem import GEMInterface
+from ..component import Component
+from ultralytics import YOLO
+import cv2
+try:
+    from sensor_msgs.msg import CameraInfo
+    from image_geometry import PinholeCameraModel
+    import rospy
+except ImportError:
+    pass
+import numpy as np
+from typing import Dict,Tuple
+import time
+
+def Pmatrix(fx,fy,cx,cy):
+    """Returns a projection matrix for a given set of camera intrinsics."""
+    return np.array([[fx,0,cx,0],
+                     [0,fy,cy,0],
+                     [0,0,1,0]])
+
+def project_point_cloud(point_cloud : np.ndarray, P : np.ndarray, xrange : Tuple[int,int], yrange : Tuple[int,int]) -> Tuple[np.ndarray,np.ndarray]:
+    """Projects a point cloud into a 2D image using a camera intrinsic projection matrix P.
+    
+    Returns:
+        - point_cloud_image: an Nx2 array of (u,v) visible image coordinates
+        - image_indices: an array of N indices of visible points into the original point cloud
+    """
+    #this is the easy but slow way
+    #camera = PinholeCameraModel()
+    #camera.fromCameraInfo(self.camera_info)
+    # for i,p in enumerate(self.point_cloud_zed):
+    #     if p[2] < 0:
+    #         continue
+    #     u,v = camera.project3dToPixel(p[:3])
+    #     if u >= 0 and u < self.camera_info.width and v >= 0 and v < self.camera_info.height:
+    #         point_cloud_image.append((u,v,i))
+    #point_cloud_image = np.array(point_cloud_image)
+    #image_indices = point_cloud_image[:,2].astype(int)
+    #this is the hard but fast way
+
+    pc_with_ids = np.hstack((point_cloud,np.arange(len(point_cloud)).reshape(-1,1)))
+    pc_fwd = pc_with_ids[pc_with_ids[:,2] > 0]
+    pxform = pc_fwd[:,:3].dot(P[:3,:3].T) + P[:3,3]
+    uv = (pxform[:,0:2].T/pxform[:,2]).T
+    inds = np.logical_and(np.logical_and(uv[:,0] >= xrange[0],uv[:,0] < xrange[1]),
+                    np.logical_and(uv[:,1] >= yrange[0],uv[:,1] < yrange[1]))
+    point_cloud_image = uv[inds]
+    image_indices = pc_fwd[inds,3].astype(int)
+    return point_cloud_image, image_indices
+
+
+class PedestrianDetector(Component):
+    """Detects and tracks pedestrians."""
+    def __init__(self,vehicle_interface : GEMInterface):
+        self.vehicle_interface = vehicle_interface
+        # self.detector = YOLO('GEMstack/knowledge/detection/yolov8n.pt')
+        self.camera_info_sub = None
+        self.camera_info = None
+        self.zed_image = None
+        self.last_person_boxes = []
+        self.lidar_translation = np.array(settings.get('vehicle.calibration.top_lidar.position'))
+        self.lidar_rotation = np.array(settings.get('vehicle.calibration.top_lidar.rotation'))
+        self.zed_translation = np.array(settings.get('vehicle.calibration.front_camera.rgb_position'))
+        self.zed_rotation = np.array(settings.get('vehicle.calibration.front_camera.rotation'))
+        self.T_lidar = np.eye(4)
+        self.T_lidar[:3,:3] = self.lidar_rotation
+        self.T_lidar[:3,3] = self.lidar_translation
+        self.T_zed = np.eye(4)
+        self.T_zed[:3,:3] = self.zed_rotation
+        self.T_zed[:3,3] = self.zed_translation
+        self.T_lidar_to_zed = np.linalg.inv(self.T_zed) @ self.T_lidar
+        self.point_cloud = None
+        self.point_cloud_zed = None
+        assert(settings.get('vehicle.calibration.top_lidar.reference') == 'rear_axle_center')
+        assert(settings.get('vehicle.calibration.front_camera.reference') == 'rear_axle_center')
+        self.pedestrian_counter = 0
+        self.last_agent_states = {}
+
+    def rate(self):
+        return 4.0
+    
+    def state_inputs(self):
+        return ['vehicle']
+    
+    def state_outputs(self):
+        return ['agents']
+    
+    def initialize(self):
+        #tell the vehicle to use image_callback whenever 'front_camera' gets a reading, and it expects images of type cv2.Mat
+        self.vehicle_interface.subscribe_sensor('front_camera',self.image_callback,cv2.Mat)
+        #tell the vehicle to use lidar_callback whenever 'top_lidar' gets a reading, and it expects numpy arrays
+        self.vehicle_interface.subscribe_sensor('top_lidar',self.lidar_callback,np.ndarray)
+        #subscribe to the Zed CameraInfo topic
+        self.camera_info_sub = rospy.Subscriber("/zed2/zed_node/rgb/camera_info", CameraInfo, self.camera_info_callback)
+
+
+    def image_callback(self, image : cv2.Mat):
+        self.zed_image = image
+
+    def camera_info_callback(self, info : CameraInfo):
+        self.camera_info = info
+
+    def lidar_callback(self, point_cloud: np.ndarray):
+        self.point_cloud = point_cloud
+    
+    def update(self, vehicle : VehicleState) -> Dict[str,AgentState]:
+        if self.zed_image is None:
+            #no image data yet
+            return {}
+        if self.point_cloud is None:
+            #no lidar data yet
+            return {}
+        if self.camera_info is None:
+            #no camera info yet
+            return {}
+        
+        #debugging
+        #self.save_data()
+
+        t1 = time.time()
+        detected_agents = self.detect_agents()
+
+        t2 = time.time()
+        current_agent_states = self.track_agents(vehicle,detected_agents)
+        t3 = time.time()
+        print("Detection time",t2-t1,", shape estimation and tracking time",t3-t2)
+
+        self.last_agent_states = current_agent_states
+        return current_agent_states
+
+    def box_to_agent(self, box, point_cloud_image, point_cloud_image_world):
+        """Creates a 3D agent state from an (x,y,w,h) bounding box.
+
+        TODO: you need to use the image, the camera intrinsics, the lidar
+        point cloud, and the calibrated camera / lidar poses to get a good
+        estimate of the pedestrian's pose and dimensions.
+        """
+        x, y, w, h = box
+
+        # Find the point_cloud that is closest to the center of our bounding box
+        center_x = x + w / 2
+        center_y = y + h / 2
+        distances = np.linalg.norm(point_cloud_image - [center_x, center_y], axis=1)
+        closest_point_cloud_idx = np.argmin(distances)
+        closest_point_cloud = point_cloud_image_world[closest_point_cloud_idx]
+
+        # Extract the z-coordinate (depth) from the closest point cloud
+        _, _, z = closest_point_cloud
+
+        # The pose's yaw, pitch, and roll are assumed to be 0 for simplicity.
+        pose = ObjectPose(t=0, x=center_x, y=center_y, z=z, yaw=0, pitch=0, roll=0, frame=ObjectFrameEnum.CURRENT)
+        depth = np.max(point_cloud_image_world[:, 2]) - np.min(point_cloud_image_world[:, 2])
+        dimensions = [w, h, depth]
+
+        return AgentState(pose=pose, dimensions=dimensions, outline=None, type=AgentEnum.PEDESTRIAN, activity=AgentActivityEnum.MOVING, velocity=(0, 0, 0), yaw_rate=0)
+
+    def detect_agents(self):
+        detection_result = self.detector(self.zed_image,verbose=False)
+        self.last_person_boxes = []
+        #TODO: create boxes from detection result
+        #TODO: create point clouds in image frame and world frame
+        detected_agents = []
+        for i,b in enumerate(self.last_person_boxes):
+            #agent = self.box_to_agent(b, point_cloud_image, point_cloud_image_world)
+            #detected_agents.append(agent)
+            pass
+        return detected_agents
+    
+    def track_agents(self, vehicle : VehicleState, detected_agents : List[AgentState]):
+        """Given a list of detected agents, updates the state of the agents."""
+        # TODO: keep track of which pedestrians were detected before using last_agent_states.
+        # use these to assign their ids and estimate velocities.
+        results = {}
+        for i,a in enumerate(detected_agents):
+            results['pedestrian_'+str(self.pedestrian_counter)] = a
+            self.pedestrian_counter += 1
+        return results
+
+    def save_data(self, loc=None):
+        """This can be used for debugging.  See the provided test."""
+        prefix = ''
+        if loc is not None:
+            prefix = loc + '/'
+        cv2.imwrite(prefix+'zed_image.png',self.zed_image)
+        np.savez(prefix+'velodyne_point_cloud.npz',self.point_cloud)
+        import pickle
+        with open(prefix+'zed_camera_info.pkl','wb') as f:
+            pickle.dump(self.camera_info,f)
+
+    def load_data(self, loc=None):
+        prefix = ''
+        if loc is not None:
+            prefix = loc + '/'
+        self.zed_image = cv2.imread(prefix+'zed_image.png')
+        self.point_cloud = np.load(prefix+'velodyne_point_cloud.npz')['arr_0']
+        try:
+            import pickle
+            with open(prefix+'zed_camera_info.pkl','rb') as f:
+                self.camera_info = pickle.load(f)
+        except ModuleNotFoundError:
+            #ros not found?
+            from collections import namedtuple
+            CameraInfo = namedtuple('CameraInfo',['width','height','P'])
+            #TODO: these are guessed parameters
+            self.camera_info = CameraInfo(width=1280,height=720,P=[560.0,0,640.0,0,  0,560.0,360,0,  0,0,1,0])