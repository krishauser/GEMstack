"""
Top ouster lidar + Oak front camera fusion, object detection
"""
"""
Terminal 1:
---------------
source /opt/ros/noetic/setup.bash && source /catkin_ws/devel/setup.bash
roscore

Terminal 2:
---------------
source /opt/ros/noetic/setup.bash && source /catkin_ws/devel/setup.bash
python3 GEMstack/onboard/perception/transform.py

Terminal 3:
---------------
source /opt/ros/noetic/setup.bash && source /catkin_ws/devel/setup.bash
rosbag play -l ~/rosbags/moving_vehicle_stopping_pedestrian.bag --topics /oak/rgb/camera_info /oak/rgb/image_raw /ouster/points /septentrio_gnss/imu /septentrio_gnss/insnavgeod

Terminal 4:
---------------
source /opt/ros/noetic/setup.bash && source /catkin_ws/devel/setup.bash
cd GEMStack
python3 main.py --variant=detector_only launch/pedestrian_detection.yaml

Terminal 5:
---------------
source /opt/ros/noetic/setup.bash && source /catkin_ws/devel/setup.bash
rviz
"""

# Python 
import os
from typing import List, Dict
from collections import defaultdict
# from datetime import datetime
from copy import deepcopy
# ROS, CV
import rospy
import tf
from cv_bridge import CvBridge
<<<<<<< HEAD
from sensor_msgs.msg import Image, PointCloud2
from visualization_msgs.msg import MarkerArray
# YOLO
from ultralytics import YOLO
from ultralytics.engine.results import Results, Boxes
# GEMStack
from ...state import AllState,VehicleState,ObjectPose,ObjectFrameEnum,AgentState,AgentEnum,AgentActivityEnum,ObjectFrameEnum
from .pedestrian_detection_utils import *
from ..interface.gem import GEMInterface, GNSSReading
from ..component import Component
from .IdTracker import IdTracker
from scipy.spatial.transform import Rotation as R
=======
import time
import math
import ros_numpy


# ----- Helper Functions -----

def match_existing_pedestrian(
        new_center: np.ndarray,
        new_dims: tuple,
        existing_agents: Dict[str, AgentState],
        distance_threshold: float = 1.0
) -> str:
    """
    Find the closest existing pedestrian agent within a specified distance threshold.
    """
    best_agent_id = None
    best_dist = float('inf')
    for agent_id, agent_state in existing_agents.items():
        old_center = np.array([agent_state.pose.x, agent_state.pose.y, agent_state.pose.z])
        dist = np.linalg.norm(new_center - old_center)
        if dist < distance_threshold and dist < best_dist:
            best_dist = dist
            best_agent_id = agent_id
    return best_agent_id


def compute_velocity(old_pose: ObjectPose, new_pose: ObjectPose, dt: float) -> tuple:
    """
    Compute the (vx, vy, vz) velocity based on change in pose over time.
    """
    if dt <= 0:
        return (0, 0, 0)
    vx = (new_pose.x - old_pose.x) / dt
    vy = (new_pose.y - old_pose.y) / dt
    vz = (new_pose.z - old_pose.z) / dt
    return (vx, vy, vz)


def extract_roi_box(lidar_pc, center, half_extents):
    """
    Extract a region of interest (ROI) from the LiDAR point cloud defined by an axis-aligned bounding box.
    """
    lower = center - half_extents
    upper = center + half_extents
    mask = np.all((lidar_pc >= lower) & (lidar_pc <= upper), axis=1)
    return lidar_pc[mask]


# def pc2_to_numpy(pc2_msg, want_rgb=False):
#     """
#     Convert a ROS PointCloud2 message into a numpy array.
#     This function extracts the x, y, z coordinates from the point cloud.
#     """
#     start = time.time()
#     gen = pc2.read_points(pc2_msg, skip_nans=True)
#     end = time.time()
#     print('Read lidar points: ', end - start)
#     start = time.time()
#     pts = np.array(list(gen), dtype=np.float16)
#     pts = pts[:, :3]  # Only x, y, z coordinates
#     mask = (pts[:, 0] > 0) & (pts[:, 2] < 2.5)
#     end = time.time()
#     print('Convert to numpy: ', end - start)
#     return pts[mask]

def pc2_to_numpy(pc2_msg, want_rgb=False):
    """
    Convert a ROS PointCloud2 message into a numpy array quickly using ros_numpy.
    This function extracts the x, y, z coordinates from the point cloud.
    """
    # Convert the ROS message to a numpy structured array
    pc = ros_numpy.point_cloud2.pointcloud2_to_array(pc2_msg)
    # Convert each field to a 1D array and stack along axis 1 to get (N, 3)
    pts = np.stack((np.array(pc['x']).ravel(),
                    np.array(pc['y']).ravel(),
                    np.array(pc['z']).ravel()), axis=1)
    # Apply filtering (for example, x > 0 and z < 2.5)
    mask = (pts[:, 0] > 0) & (pts[:, 2] < 2.5)
    return pts[mask]



def backproject_pixel(u, v, K):
    """
    Backprojects a pixel coordinate (u, v) into a normalized 3D ray in the camera coordinate system.
    """
    cx, cy = K[0, 2], K[1, 2]
    fx, fy = K[0, 0], K[1, 1]
    x = (u - cx) / fx
    y = (v - cy) / fy
    ray_dir = np.array([x, y, 1.0])
    return ray_dir / np.linalg.norm(ray_dir)


def find_human_center_on_ray(lidar_pc, ray_origin, ray_direction,
                             t_min, t_max, t_step,
                             distance_threshold, min_points, ransac_threshold):
    """
    Identify the center of a human along a projected ray.
    (This function is no longer used in the new approach.)
    """
    return None, None, None


def extract_roi(pc, center, roi_radius):
    """
    Extract points from a point cloud that lie within a specified radius of a center point.
    """
    distances = np.linalg.norm(pc - center, axis=1)
    return pc[distances < roi_radius]


def refine_cluster(roi_points, center, eps=0.2, min_samples=10):
    """
    Refine a point cluster by applying DBSCAN and return the cluster closest to 'center'.
    """
    if roi_points.shape[0] < min_samples:
        return roi_points
    clustering = DBSCAN(eps=eps, min_samples=min_samples).fit(roi_points)
    labels = clustering.labels_
    valid_clusters = [roi_points[labels == l] for l in set(labels) if l != -1]
    if not valid_clusters:
        return roi_points
    best_cluster = min(valid_clusters, key=lambda c: np.linalg.norm(np.mean(c, axis=0) - center))
    return best_cluster


def remove_ground_by_min_range(cluster, z_range=0.05):
    """
    Remove points within z_range of the minimum z (assumed to be ground).
    """
    if cluster is None or cluster.shape[0] == 0:
        return cluster
    min_z = np.min(cluster[:, 2])
    filtered = cluster[cluster[:, 2] > (min_z + z_range)]
    return filtered


def get_bounding_box_center_and_dimensions(points):
    """
    Calculate the axis-aligned bounding box's center and dimensions for a set of 3D points.
    """
    if points.shape[0] == 0:
        return None, None
    min_vals = np.min(points, axis=0)
    max_vals = np.max(points, axis=0)
    center = (min_vals + max_vals) / 2
    dimensions = max_vals - min_vals
    return center, dimensions


def create_ray_line_set(start, end):
    """
    Create an Open3D LineSet object representing a ray between two 3D points.
    The line is colored yellow.
    """
    points = [start, end]
    lines = [[0, 1]]
    line_set = o3d.geometry.LineSet()
    line_set.points = o3d.utility.Vector3dVector(points)
    line_set.lines = o3d.utility.Vector2iVector(lines)
    line_set.colors = o3d.utility.Vector3dVector([[1, 1, 0]])
    return line_set
>>>>>>> c640e2d0

def downsample_points(lidar_points, voxel_size=0.15):
    pcd = o3d.geometry.PointCloud()
    pcd.points = o3d.utility.Vector3dVector(lidar_points)
    down_pcd = pcd.voxel_down_sample(voxel_size=voxel_size)
    return np.asarray(down_pcd.points)

def filter_depth_points(lidar_points, max_human_depth=0.9):

    if lidar_points.shape[0] == 0:
        return lidar_points
    lidar_points_dist = lidar_points[:, 0]
    min_dist = np.min(lidar_points_dist)
    max_possible_dist = min_dist + max_human_depth
    filtered_array = lidar_points[lidar_points_dist < max_possible_dist]
    return filtered_array

<<<<<<< HEAD
def box_to_fake_agent(box):
    """Creates a fake agent state from an (x,y,w,h) bounding box.
    
    The location and size are pretty much meaningless since this is just giving a 2D location.
=======
def visualize_geometries(geometries, window_name="Open3D", width=800, height=600, point_size=5.0):
    """
    Visualize a list of Open3D geometry objects in a dedicated window.
>>>>>>> c640e2d0
    """
    x,y,w,h = box
    pose = ObjectPose(t=0,x=x+w/2,y=y+h/2,z=0,yaw=0,pitch=0,roll=0,frame=ObjectFrameEnum.CURRENT)
    dims = (w,h,0)
    return AgentState(pose=pose,dimensions=dims,outline=None,type=AgentEnum.PEDESTRIAN,activity=AgentActivityEnum.MOVING,velocity=(0,0,0),yaw_rate=0)

<<<<<<< HEAD

class PedestrianDetector2D(Component):
    # TODO: Pull params into a JSON/yaml
    # TODO: Convert some lists into np.arrays, vectorize calculations
    # TODO: Implement logging instead of print, cleanup comments
    # TODO: Cleanup funcs + split into separate classes
    # TODO: Decide if we want to name dets "peds" or "objs"/"agents"
    #       Maybe peds for now and Agents in agent_detection.py?
    def __init__(self, vehicle_interface : GEMInterface) -> None:
        self.vehicle_interface = vehicle_interface
        # Publish debug/viz rostopics if true
        self.debug = True
        # Setup variables
        self.bridge = CvBridge()
        # TODO: Wrap detector into GEMDetector?
        self.detector = YOLO(os.getcwd()+'/GEMstack/knowledge/detection/yolov8n.pt')
        # track_id: AgentState
        self.prev_agents = dict()         
        self.current_agents = dict()
        self.current_agent_obj_dims = dict()
        # TODO Implement time
        self.confidence = 0.7
        self.classes_to_detect = 0
        self.ground_threshold = -2.0
        self.max_human_depth = 0.9
        self.vehicle_frame = True # Indicate whether pedestrians centroids and point clouds are in the vehicle frame

        # Load calibration data
        # TODO: Maybe lets add one word or link what R t K are?
        self.R_lidar_to_oak = load_extrinsics(os.getcwd() + '/GEMstack/onboard/perception/calibration/extrinsics/R.npy')
        self.t_lidar_to_oak = load_extrinsics(os.getcwd() + '/GEMstack/onboard/perception/calibration/extrinsics/t.npy')
        self.K = load_intrinsics(os.getcwd() + '/GEMstack/onboard/perception/calibration/camera_intrinsics.json')

        self.R_lidar_to_vehicle = np.array([[0.9995121, 0.02132941, 0.02281911], 
            [-0.02124771, 0.99976695, -0.00381707], 
            [-0.02289521, 0.00333035, 0.9997323]])
        self.t_lidar_to_vehicle = np.array([[0.0], [0.0], [0.35]])

        # To calculate vehicle to start frame data
        self.t_start_to_world = None
        self.t_vehicle_to_world = None
        self.t_vehicle_to_start = None

        # GEMStack Subscribers and sychronizers
        # LIDAR Camera fusion
        self.vehicle_interface.subscribe_sensor('sensor_fusion_Lidar_Camera',self.ouster_oak_callback)

        # TF listener to get transformation from LiDAR to Camera
        self.tf_listener = tf.TransformListener()

        if self.debug: self.init_debug()

        self.prev_time = None # Time in seconds since last scan for basic velocity calculation
        self.curr_time = None # Time in seconds of current scan for basic velocity calculation
        self.id_tracker = IdTracker()
        
        # Update function variables
        self.t_start = None # Estimated start frame time
        self.start_pose_abs = None # Get this from GNSS (GLOBAL frame)
        self.current_vehicle_state = None # Current vehicle state from GNSS in GLOBAL frame
        self.previous_vehicle_state = None # Previous vehicle state from GNSS in GLOBAL frame
    
    def init_debug(self,) -> None:
         # Debug Publishers
        self.pub_pedestrians_pc2 = rospy.Publisher("/point_cloud/pedestrians", PointCloud2, queue_size=10)
        self.pub_obj_centers_pc2 = rospy.Publisher("/point_cloud/obj_centers", PointCloud2, queue_size=10)
        self.pub_bboxes_markers = rospy.Publisher("/markers/bboxes", MarkerArray, queue_size=10)
        self.pub_image = rospy.Publisher("/camera/image_detection", Image, queue_size=1)

    def update(self, vehicle : VehicleState) -> Dict[str,AgentState]:
        # Initial vehicle pose data
        if(self.current_vehicle_state == None and self.previous_vehicle_state == None):
            self.current_vehicle_state = vehicle
            # We get vehicle state from GNSS in global state
            # Storing initial pose
            if (self.start_pose_abs == None):
                self.start_pose_abs = vehicle.pose
            if self.t_start == None:
                self.t_start = vehicle.pose.t
            return self.current_agents
        else:
            self.previous_vehicle_state = self.current_vehicle_state
            self.current_vehicle_state = vehicle

        # Update times for basic velocity calculation
        self.prev_time = self.curr_time
        self.curr_time = self.current_vehicle_state.pose.t

        # Edge Cases:

        # edge case to handle no pedestrian data
        if(self.current_agent_obj_dims == {}):
            return {}

        # edge case to handle empty lists:
        if(len(self.current_agent_obj_dims['pose']) == 0 or len(self.current_agent_obj_dims['dims']) == 0):
            return {}

        # Edge case to handle differently sized lists:
        # TODO: Handle different lengths properly
        if len(self.current_agent_obj_dims['pose']) != len(self.current_agent_obj_dims['dims']):
            raise Exception( f"Length of extracted poses ({len(self.current_agent_obj_dims['pose'])}) and dimensions ({len(self.current_agent_obj_dims['dims'])}) are not equal")
        
        # (f"Global state : {vehicle}")

        # Convert pose to start state. Need to use previous_vehicle state as pedestrian info is delayed
        vehicle_start_pose = vehicle.pose.to_frame(ObjectFrameEnum.START,self.previous_vehicle_state.pose,self.start_pose_abs)

        # converting to start frame
        # for dim, pose in zip(self.current_agent_obj_dims['dims'], self.current_agent_obj_dims['pose']):
        #     print("DIM: ", type(dim), dim)
        #     print("POSE: ", type(pose), pose)
        self.current_agent_obj_dims['pose'] = [np.array(vehicle_start_pose.apply(pose)) for pose in self.current_agent_obj_dims['pose']]
        temp_dims = list()
        for dim in self.current_agent_obj_dims['dims']:
            temp_dims.append(np.array([vehicle_start_pose.apply(corner) for corner in dim]))
        self.current_agent_obj_dims['dims'] = temp_dims 

        # Prepare variables for find_vels_and_ids
        self.prev_agents = deepcopy(self.current_agents)
        self.current_agents.clear()
        # Note this below function will probably throw a type error. I think we'll need to index the 
        # tuples by index 0 in the lists but I'm not sure:
        agents = self.create_agent_states(obj_centers=self.current_agent_obj_dims['pose'], obj_dims=self.current_agent_obj_dims['dims'])

        # Calculating the velocity of agents and tracking their ids
        backOrder = self.find_vels_and_ids(agents=agents)

        # Create a dictionary of vehicle frame agents:
        vehicle_agents = self.create_vehicle_dict(agents, backOrder)
        # Create a list containing the ids of the new agents in the vehicle frame agent's order

        return vehicle_agents
    
    def create_vehicle_dict(self, agents: List[AgentState], backOrder: List[int]):
        vehicle_agents = {}

        for idx in backOrder:
            vehicle_agents[backOrder[idx]] = agents[idx]
            vehicle_agents[backOrder[idx]].activity = self.current_agents[backOrder[idx]].activity
            vehicle_agents[backOrder[idx]].velocity = self.current_agents[backOrder[idx]].velocity

        return vehicle_agents

    # TODO: Improve Algo Knn, ransac, etc.
    def find_centers(self, clusters: List[List[np.ndarray]]) -> List[np.ndarray]:
        clusters = [np.array(clust) for clust in clusters]
        centers = [np.array(()) if clust.size == 0 else np.mean(clust, axis=0) for clust in clusters]
        return centers
    
    # Beware: AgentState(PhysicalObject) builds bbox from 
    # dims [-l/2,l/2] x [-w/2,w/2] x [0,h], not
    # [-l/2,l/2] x [-w/2,w/2] x [-h/2,h/2]
    def find_dims(self, clusters: List[List[np.ndarray]]) -> List[np.ndarray]:
        # Add some small constant to height to compensate for
        # objects distance to ground we filtered from lidar, 
        # other heuristics to imrpove stability for find_ funcs ?
        clusters = [np.array(clust) for clust in clusters]
        # x, y, z 1 value 
        dims = [np.array(()) if clust.size == 0 else np.max(clust, axis= 0) - np.min(clust, axis= 0) for clust in clusters]
        for i in range(len(dims)):
            if dims[i].size == 0: continue
            else:
                # -dims[i]/2, dims[i]/2
                # 8 point bbox
                dims[i] = np.vstack([[-dims[i][0]/2.0, -dims[i][1]/2.0, -dims[i][2]/2.0],
                                    [-dims[i][0]/2.0, -dims[i][1]/2.0, dims[i][2]/2.0],
                                    [-dims[i][0]/2.0, dims[i][1]/2.0, -dims[i][2]/2.0],
                                    [-dims[i][0]/2.0, dims[i][1]/2.0, dims[i][2]/2.0],
                                    [dims[i][0]/2.0, -dims[i][1]/2.0, -dims[i][2]/2.0],
                                    [dims[i][0]/2.0, -dims[i][1]/2.0, dims[i][2]/2.0],
                                    [dims[i][0]/2.0, dims[i][1]/2.0, -dims[i][2]/2.0],
                                    [dims[i][0]/2.0, dims[i][1]/2.0, dims[i][2]/2.0]]
                                    )

        # Dims are 2 points: [ [min_x, min_y, min_z], [max_x, max_y, max_z] ]
        # Need that for transform
        return dims

    # TODO: Separate debug/viz class, bbox and 2d 3d points funcs 
    def viz_object_states(self, cv_image, boxes, extracted_pts_all):
        # Extract 3D pedestrians points in lidar frame
        # ** These are camera frame after transform_lidar_points, right?
        # ** It was in camera frame before. I fixed it. Now they are in lidar frame!
        pedestrians_3d_pts = [[] if len(extracted_pts) == 0 else list(extracted_pts[:, -3:]) for extracted_pts in extracted_pts_all] 

        # Object center viz
        obj_3d_obj_centers = list()
        obj_3d_obj_dims = list()
        for track_id, agent in self.current_agents.items():
            if agent.pose.x != None and agent.pose.y != None and agent.pose.z != None:
                obj_3d_obj_centers.append((agent.pose.x, agent.pose.y, agent.pose.z)) # **
            if agent.dimensions != None and agent.dimensions[0] != None and agent.dimensions[1] != None and agent.dimensions[2] != None:
                obj_3d_obj_dims.append(agent.dimensions)
        
        # Extract 2D pedestrians points and bbox in camera frame
        extracted_2d_pts = [[] if len(extracted_pts) == 0 else list(extracted_pts[:, :2].astype(int)) for extracted_pts in extracted_pts_all]
        flattened_pedestrians_2d_pts = list()
        for pts in extracted_2d_pts:    flattened_pedestrians_2d_pts.extend(pts)

        for ind, bbox in enumerate(boxes):
            xywh = bbox.xywh[0].tolist()
            cv_image = vis_2d_bbox(cv_image, xywh, bbox)
        
        flattened_pedestrians_3d_pts = list() 
        for pts in pedestrians_3d_pts: flattened_pedestrians_3d_pts.extend(pts)
	
        if len(flattened_pedestrians_3d_pts) > 0:
            # Draw projected 2D LiDAR points on the image.
            for pt in flattened_pedestrians_2d_pts:
                cv2.circle(cv_image, pt, 2, (0, 0, 255), -1)
            ros_img = self.bridge.cv2_to_imgmsg(cv_image, 'bgr8')
            self.pub_image.publish(ros_img)  

            # Draw 3D pedestrian pointclouds
            if self.vehicle_frame:
                # If in vehicle frame, tranform 3D pedestrians points to vehicle frame for better visualization.
                flattened_pedestrians_3d_pts_vehicle = transform_lidar_points(np.array(flattened_pedestrians_3d_pts), self.R_lidar_to_vehicle, self.t_lidar_to_vehicle)
                flattened_pedestrians_3d_pts = flattened_pedestrians_3d_pts_vehicle

            

            # Create point cloud from extracted 3D points
            ros_extracted_pedestrian_pc2 = create_point_cloud(flattened_pedestrians_3d_pts)
            self.pub_pedestrians_pc2.publish(ros_extracted_pedestrian_pc2)

        # Draw 3D pedestrian centers and dimensions
        if len(obj_3d_obj_centers) > 0 and len(obj_3d_obj_dims) > 0:
            # Draw 3D pedestrian center pointclouds
            ros_obj_3d_obj_centers_pc2 = create_point_cloud(obj_3d_obj_centers, color=(0, 128, 0))
            self.pub_obj_centers_pc2.publish(ros_obj_3d_obj_centers_pc2)

            # Draw 3D pedestrian bboxes markers
            # Create bbox marker from pedestrain dimensions
            ros_delete_bboxes_markers = delete_bbox_marker()
            self.pub_bboxes_markers.publish(ros_delete_bboxes_markers)
            ros_pedestrians_bboxes_markers = create_bbox_marker(obj_3d_obj_centers, obj_3d_obj_dims)
            self.pub_bboxes_markers.publish(ros_pedestrians_bboxes_markers)
        

    def update_object_states(self, track_result: List[Results], extracted_pts_all: List[np.ndarray]) -> None:
        # self.prev_agents = self.current_agents.copy()
        # self.current_agents.clear()

        # self.current_agent_obj_dims.clear()
        # Return if no track results available
        if track_result[0].boxes.id == None:
            return

        # Change pedestrians_3d_pts to dicts matching track_ids

        # Extract 3D pedestrians points in lidar frame
        # ** These are camera frame after transform_lidar_points, right?
        # ** It was in camera frame before. I fixed it. Now they are in lidar frame!
        pedestrians_3d_pts = [[] if len(extracted_pts) == 0 else list(extracted_pts[:, -3:]) for extracted_pts in extracted_pts_all] 
        if len(pedestrians_3d_pts) != len(track_result[0].boxes):
            raise Exception( f"Length of extracted pedestrian clusters ({len(pedestrians_3d_pts)}) and number of camera bboxes ({len(track_result[0].boxes)}) are not equal")
        

        # TODO: Slower but cleaner to pass dicts of AgentState
        #       or at least {track_ids: centers/pts/etc}
        # TODO: Combine funcs for efficiency in C.
        #       Separate numpy prob still faster for now
        obj_centers = self.find_centers(pedestrians_3d_pts) # Centers are calculated in lidar frame here
        obj_dims = self.find_dims(pedestrians_3d_pts)   # 8 point dims of bounding box
        # Pose is stored in vehicle frame and converted to start frame in the update function 
        obj_centers_vehicle = []
        obj_dims_vehicle = []
        if self.vehicle_frame:
            for obj_center in obj_centers:
                if obj_center.size > 0:
                    obj_center = np.array([obj_center])
                    obj_center_vehicle = transform_lidar_points(obj_center, self.R_lidar_to_vehicle, self.t_lidar_to_vehicle)[0]
                    obj_centers_vehicle.append(obj_center_vehicle)
                else:
                    obj_centers_vehicle.append(np.array(()))
            obj_centers = obj_centers_vehicle

            if(len(obj_center) != 0) and (len(obj_dims) != 0):
                for obj_dim in obj_dims:
                    if len(obj_dim) > 0:
                        # obj_dim_min = np.array([obj_dim[0]])
                        # obj_dim_max = np.array([obj_dim[1]])
                        # obj_dim_min_vehicle = transform_lidar_points(obj_dim_min, self.R_lidar_to_vehicle, self.t_lidar_to_vehicle)[0]
                        # obj_dim_max_vehicle = transform_lidar_points(obj_dim_max, self.R_lidar_to_vehicle, self.t_lidar_to_vehicle)[0]
                        # # Dims are 2 points: [ [min_x, min_y, min_z], [max_x, max_y, max_z] ]
                        # obj_dims_vehicle.append(np.vstack([obj_dim_min_vehicle, obj_dim_max_vehicle]))
                        obj_dim_vehicle = transform_lidar_points(obj_dim, self.R_lidar_to_vehicle, self.t_lidar_to_vehicle)
                        obj_dims_vehicle.append(obj_dim_vehicle)
                    else: obj_dims_vehicle.append(np.array(()))
            obj_dims = obj_dims_vehicle

        self.current_agent_obj_dims["pose"] = obj_centers
        self.current_agent_obj_dims["dims"] = obj_dims


    # TODO: Refactor to make more efficient
    # TODO: Moving Average across last N iterations pos/vel? Less spurious vals
    def find_vels_and_ids(self, agents: List[AgentState]):
        # self.prev_agents was assigned a deepcopy of self.current_agents and then self.current_agents
        # was cleared before this function was called

        # Create a list containing the ids of the new agents in the vehicle frame agent's order
        backOrder = []
        for each in agents:
            backOrder.append(None)
        
        # Nothing was scanned, erase current (for current output) and previous list (for next time through because nothing was scanned)
        if (len(agents) == 0):
            self.current_agents = {}
            return

        assigned = False
        num_agents = len(agents)

        for idx in range(num_agents):
            assigned = False

            # Loop through previous agents backwards
            for prev_id, prev_state in reversed(self.prev_agents.items()):
                # If a scanned agent overlaps with a previous agent, assume that they're the same agent
                if self.agents_overlap(agents[idx], prev_state):
                    assigned = True

                    if self.prev_time == None:
                        # This will be triggered if the very first message has pedestrians in it
                        vel = [0, 0, 0]
                    else:
                        delta_t = self.curr_time - self.prev_time
                        vel = list((np.array([agents[idx].pose.x, agents[idx].pose.y, agents[idx].pose.z]) - np.array([prev_state.pose.x, prev_state.pose.y, prev_state.pose.z])) / delta_t)
                    # print("VELOCITY:")
                    # print(vel)
                    
                    # Fix start frame agent and store in this dict:
                    # TODO: Use np.isclose
                    agents[idx].activity = AgentActivityEnum.STOPPED if (np.all(vel == 0) or len(vel) == 0) else AgentActivityEnum.MOVING
                    agents[idx].velocity = (0, 0, 0) if len(vel) == 0 else tuple(vel)

                    self.current_agents[prev_id] = agents[idx]
                    backOrder[idx] = prev_id
                    del self.prev_agents[prev_id] # Remove previous agent from previous agents so it doesn't get assigned multiple times on accident
                    break
            
            if not assigned:
                # Set velocity to 0 and assign the new agent a new id with IdTracker
                id = self.id_tracker.get_new_id()
                
                # Fix start frame agent and store in this dict:
                agents[idx].activity = AgentActivityEnum.UNDETERMINED
                agents[idx].velocity = (0, 0, 0)
                self.current_agents[id] = agents[idx]
                backOrder[idx] = id
        return backOrder

    # Calculates whether 2 agents overlap. True if they do, false if not
    def agents_overlap(self, curr_agent: AgentState, prev_agent: AgentState) -> bool:
        # Calculate corners of AgentState
        # Beware: AgentState(PhysicalObject) builds bbox from 
        # dims [-l/2,l/2] x [-w/2,w/2] x [0,h], not
        # [-l/2,l/2] x [-w/2,w/2] x [-h/2,h/2]
        # TODO: confirm (z -> l, x -> w, y -> h)

        # Extract the corners of the agents:
        (x1_min, x1_max), (y1_min, y1_max), (z1_min, z1_max) = curr_agent.bounds() # Bounds of current agent
        (x2_min, x2_max), (y2_min, y2_max), (z2_min, z2_max) = prev_agent.bounds() # Bounds of previous agent

        # True if they overlap, false if not
        return (
            ( (x1_min <= x2_min and x2_min <= x1_max) or (x2_min <= x1_min and x1_min <= x2_max) ) and
            ( (y1_min <= y2_min and y2_min <= y1_max) or (y2_min <= y1_min and y1_min <= y2_max) ) and
            ( (z1_min <= z2_min and z2_min <= z1_max) or (z2_min <= z1_min and z1_min <= z2_max) )
        )

    def create_agent_states(self, obj_centers: List[np.ndarray], obj_dims: List[np.ndarray]) -> List[AgentState]:
        # Dims are 2 points: [ [min_x, min_y, min_z], [max_x, max_y, max_z] ]

        # Gate to check whether dims and centers are empty (will happen if no pedestrians are scanned):
        for idx in range(len(obj_dims) -1, -1, -1):
            # print("type:", type(obj_centers[idx]), type(obj_dims[idx]))
            if obj_centers[idx].size == 0 or obj_dims[idx].size == 0:
                del obj_centers[idx]
                del obj_dims[idx]
        if (len(obj_centers) != len(obj_dims)):
            raise Exception(f"Length of object centers ({len(obj_centers)}) and dimensions ({len(obj_dims)}) are not equal")
                
        # Convert from 2 point to 1 point dims
        # obj_dims = [np.abs( dim[0] - dim[1])  for dim in obj_dims]   
       #     elif (obj_centers[idx].size != obj_dims[0].size):
       #         del obj_centers[idx]
       #         del obj_dims[idx]
        # Create list of agent states in current vehicle frame:

        xyz_lengths_start = [np.max(obj_dim, axis=0) - np.min(obj_dim, axis=0) for obj_dim in obj_dims]
        xyz_lengths_start = [xyz_length.astype(float) for xyz_length in  xyz_lengths_start]
        agents = []
        num_pairings = len(obj_centers)
        for idx in range(num_pairings):
            # Create agent in current frame:
            agents.append(AgentState(
                            pose=ObjectPose(t=self.curr_time - self.t_start, x=obj_centers[idx][0], y=obj_centers[idx][1], z=obj_centers[idx][2] - xyz_lengths_start[idx][2]/2.0, yaw=0,pitch=0,roll=0,frame=ObjectFrameEnum.CURRENT),
                            # Beware: AgentState(PhysicalObject) builds bbox from 
                            # dims [-l/2,l/2] x [-w/2,w/2] x [0,h], not
                            # [-l/2,l/2] x [-w/2,w/2] x [-h/2,h/2]
                            # (l, w, h)
                            # TODO: confirm (z -> l, x -> w, y -> h)
                            dimensions=(xyz_lengths_start[idx][0], xyz_lengths_start[idx][1], xyz_lengths_start[idx][2]),
                            outline=None,
                            type=AgentEnum.PEDESTRIAN,
                            activity=AgentActivityEnum.UNDETERMINED, # Temporary
                            velocity=None, # Temporary
                            yaw_rate=0,
                        ))

=======
def pose_to_matrix(pose):
    """
    Compose a 4x4 transformation matrix from a pose state.
    Assumes pose has attributes: x, y, z, yaw, pitch, roll,
    where the angles are given in degrees.
    """
    # Use default values if any are None (e.g. if the car is not moving)
    x = pose.x if pose.x is not None else 0.0
    y = pose.y if pose.y is not None else 0.0
    z = pose.z if pose.z is not None else 0.0
    if pose.yaw is not None and pose.pitch is not None and pose.roll is not None:
        yaw = math.radians(pose.yaw)
        pitch = math.radians(pose.pitch)
        roll = math.radians(pose.roll)
    else:
        yaw = 0.0
        pitch = 0.0
        roll = 0.0
    R_mat = R.from_euler('zyx', [yaw, pitch, roll]).as_matrix()
    T = np.eye(4)
    T[:3, :3] = R_mat
    T[:3, 3] = np.array([x, y, z])
    return T


def transform_points_l2c(lidar_points, T_l2c):
    N = lidar_points.shape[0]
    pts_hom = np.hstack((lidar_points, np.ones((N, 1))))  # (N,4)
    pts_cam = (T_l2c @ pts_hom.T).T  # (N,4)
    return pts_cam[:, :3]

# ----- New: Vectorized projection function -----
def project_points(pts_cam, K, original_lidar_points):
    """
    Vectorized version.
    pts_cam: (N,3) array of points in camera coordinates.
    original_lidar_points: (N,3) array of points in LiDAR coordinates.
    Returns a (M,5) array: [u, v, X_lidar, Y_lidar, Z_lidar] for all points with Z>0.
    """
    mask = pts_cam[:, 2] > 0
    pts_cam_valid = pts_cam[mask]
    lidar_valid = original_lidar_points[mask]
    Xc = pts_cam_valid[:, 0]
    Yc = pts_cam_valid[:, 1]
    Zc = pts_cam_valid[:, 2]
    u = (K[0, 0] * (Xc / Zc) + K[0, 2]).astype(np.int32)
    v = (K[1, 1] * (Yc / Zc) + K[1, 2]).astype(np.int32)
    proj = np.column_stack((u, v, lidar_valid))
    return proj


# ----- Pedestrian Detector 2D (New Approach) -----

class PedestrianDetector2D(Component):
    """
    Detects pedestrians by fusing YOLO 2D detections with LiDAR point cloud data.

    New approach:
      1) Downsample the LiDAR point cloud.
      2) Transform it to the camera coordinate system.
      3) Project all points onto the image plane.
      4) Filter the projected points using the YOLO 2D bounding boxes.
      5) Apply DBSCAN clustering and remove ground points.
      6) Compute an oriented bounding box and transform to the Vehicle frame.
      7) (Optional) Reproject the refined cluster onto the image.

    (Note: Do not add any additional visualization beyond what is necessary.)
    """

    def __init__(self, vehicle_interface: GEMInterface):
        self.vehicle_interface = vehicle_interface
        self.current_agents = {}
        self.tracked_agents = {}
        self.pedestrian_counter = 0
        self.latest_image = None
        self.latest_lidar = None
        self.bridge = CvBridge()
        self.start_pose_abs = None

    def rate(self) -> float:
        return 4.0

    def state_inputs(self) -> list:
        return ['vehicle']

    def state_outputs(self) -> list:
        return ['agents']

    def initialize(self):
        self.rgb_sub = Subscriber('/oak/rgb/image_raw', Image)
        self.lidar_sub = Subscriber('/ouster/points', PointCloud2)
        self.sync = ApproximateTimeSynchronizer([self.rgb_sub, self.lidar_sub],
                                                queue_size=10, slop=0.1)
        self.sync.registerCallback(self.synchronized_callback)
        self.detector = YOLO('../../knowledge/detection/yolov8s.pt')
        self.detector.to('cuda')
        self.K = np.array([[684.83331299, 0., 573.37109375],
                           [0., 684.60968018, 363.70092773],
                           [0., 0., 1.]])
        self.T_l2v = np.array([[0.99939639, 0.02547917, 0.023615, 1.1],
                               [-0.02530848, 0.99965156, -0.00749882, 0.03773583],
                               [-0.02379784, 0.00689664, 0.999693, 1.95320223],
                               [0., 0., 0., 1.]])
        self.T_l2c = np.array([
            [0.001090, -0.999489, -0.031941, 0.149698],
            [-0.007664, 0.031932, -0.999461, -0.397813],
            [0.999970, 0.001334, -0.007625, -0.691405],
            [0., 0., 0., 1.000000]
        ])
        self.T_c2l = np.linalg.inv(self.T_l2c)
        self.R_c2l = self.T_c2l[:3, :3]
        self.camera_origin_in_lidar = self.T_c2l[:3, 3]

    def synchronized_callback(self, image_msg, lidar_msg):
        step1 = time.time()
        try:
            self.latest_image = self.bridge.imgmsg_to_cv2(image_msg, "bgr8")
        except Exception as e:
            rospy.logerr("Failed to convert image: {}".format(e))
            self.latest_image = None
        step2 = time.time()
        self.latest_lidar = pc2_to_numpy(lidar_msg, want_rgb=False)
        step3 = time.time()
        print('image callback: ', step2-step1, 'lidar callback ', step3- step2)

    def update(self, vehicle: VehicleState) -> Dict[str, AgentState]:
        downsample = False
        if self.latest_image is None or self.latest_lidar is None:
            return {}

        current_time = self.vehicle_interface.time()
        # Run YOLO to obtain 2D detections (class 0: persons)
        results = self.detector(self.latest_image, conf=0.4, classes=[0])
        boxes = np.array(results[0].boxes.xywh.cpu())
        agents = {}

        if downsample == True:
            lidar_down = downsample_points(self.latest_lidar, voxel_size=0.1)
            pts_cam = transform_points_l2c(lidar_down, self.T_l2c)
            projected_pts = project_points(pts_cam, self.K, lidar_down)

        else:
            # New approach: project the entire LiDAR point cloud to the image plane
            step00 = time.time()
            lidar_down = self.latest_lidar.copy()
            step01 = time.time()
            pts_cam = transform_points_l2c(lidar_down, self.T_l2c)
            step02 = time.time()
            projected_pts = project_points(pts_cam, self.K, lidar_down)  # shape (N,5): [u, v, X, Y, Z]
            step03 = time.time()
            print(f'copy lidar data {step01-step00}s, transoforming to camear {step02-step01}s, transforming to image {step03-step02}s')

        # For each 2D bounding box, filter projected points instead of ray-casting
        for i, box in enumerate(boxes):
            start = time.time()
            cx, cy, w, h = box
            left = int(cx - w / 2)
            right = int(cx + w / 2)
            top = int(cy - h / 2)
            bottom = int(cy + h / 2)
            mask = (projected_pts[:, 0] >= left) & (projected_pts[:, 0] <= right) & \
                   (projected_pts[:, 1] >= top) & (projected_pts[:, 1] <= bottom)
            roi_pts = projected_pts[mask]
            if roi_pts.shape[0] < 5:
                continue
            # Extract the LiDAR 3D points corresponding to the ROI
            points_3d = roi_pts[:, 2:5]
            points_3d = filter_depth_points(points_3d, max_human_depth=0.8)



            # Cluster the points and remove ground
            refined_cluster = refine_cluster(points_3d, np.mean(points_3d, axis=0), eps=0.15, min_samples=10)
            refined_cluster = remove_ground_by_min_range(refined_cluster, z_range=0.03)
            end1 = time.time()
            print('refine cluster: ', end1-start)
            if refined_cluster.shape[0] < 5:
                continue

            # Compute the oriented bounding box
            pcd = o3d.geometry.PointCloud()
            pcd.points = o3d.utility.Vector3dVector(refined_cluster)
            obb = pcd.get_oriented_bounding_box()
            refined_center = obb.center
            dims = tuple(obb.extent)
            R_lidar = obb.R.copy()
            end2 = time.time()
            print('compute bounding box ', end2-end1)
            # Transform the refined center from LiDAR to Vehicle frame
            refined_center_hom = np.append(refined_center, 1)
            refined_center_vehicle_hom = self.T_l2v @ refined_center_hom
            refined_center_vehicle = refined_center_vehicle_hom[:3]

            R_vehicle = self.T_l2v[:3, :3] @ R_lidar
            euler_vehicle = R.from_matrix(R_vehicle).as_euler('zyx', degrees=False)
            yaw, pitch, roll = euler_vehicle
            refined_center = refined_center_vehicle

            # Convert from Vehicle frame to START frame
            if self.start_pose_abs is None:
                self.start_pose_abs = vehicle.pose  # Initialize once

            # Obtain the vehicle's pose in the START frame as a pose state.
            # Assume vehicle.pose.to_frame returns a pose state with attributes x, y, z, yaw, pitch, roll.
            vehicle_start_pose = vehicle.pose.to_frame(ObjectFrameEnum.START, vehicle.pose, self.start_pose_abs)

            # Compose the 4x4 transformation matrix from the vehicle_start_pose
            T_vehicle_to_start = pose_to_matrix(vehicle_start_pose)

            # Transform the refined center (in Vehicle frame) to the START frame
            refined_center_hom_vehicle = np.append(refined_center, 1)
            refined_center_start = (T_vehicle_to_start @ refined_center_hom_vehicle)[:3]

            new_pose = ObjectPose(
                t=current_time,
                x=refined_center_start[0],
                y=refined_center_start[1],
                z=refined_center_start[2],
                yaw=yaw,
                pitch=pitch,
                roll=roll,
                frame=ObjectFrameEnum.START
            )

            existing_id = match_existing_pedestrian(
                new_center=np.array([new_pose.x, new_pose.y, new_pose.z]),
                new_dims=dims,
                existing_agents=self.tracked_agents,
                distance_threshold=2.0
            )
            if existing_id is not None:
                old_state = self.tracked_agents[existing_id]
                dt = new_pose.t - old_state.pose.t
                vx, vy, vz = compute_velocity(old_state.pose, new_pose, dt)
                updated_agent = AgentState(
                    pose=new_pose,
                    dimensions=dims,
                    outline=None,
                    type=AgentEnum.PEDESTRIAN,
                    activity=AgentActivityEnum.MOVING,
                    velocity=(vx, vy, vz),
                    yaw_rate=0
                )
                agents[existing_id] = updated_agent
                self.tracked_agents[existing_id] = updated_agent
            else:
                agent_id = f"pedestrian{self.pedestrian_counter}"
                self.pedestrian_counter += 1
                new_agent = AgentState(
                    pose=new_pose,
                    dimensions=dims,
                    outline=None,
                    type=AgentEnum.PEDESTRIAN,
                    activity=AgentActivityEnum.MOVING,
                    velocity=(0, 0, 0),
                    yaw_rate=0
                )
                agents[agent_id] = new_agent
                self.tracked_agents[agent_id] = new_agent

        self.current_agents = agents

        stale_ids = [agent_id for agent_id, agent in self.tracked_agents.items()
                     if current_time - agent.pose.t > 5.0]
        for agent_id in stale_ids:
            rospy.loginfo(f"Removing stale agent: {agent_id}\n")
        for agent_id, agent in agents.items():
            p = agent.pose
            # Format pose and velocity with 3 decimals (or as needed)
            rospy.loginfo(
                f"Agent ID: {agent_id}\n"
                f"Pose: (x: {p.x:.3f}, y: {p.y:.3f}, z: {p.z:.3f}, "
                f"yaw: {p.yaw:.3f}, pitch: {p.pitch:.3f}, roll: {p.roll:.3f})\n"
                f"Velocity: (vx: {agent.velocity[0]:.3f}, vy: {agent.velocity[1]:.3f}, vz: {agent.velocity[2]:.3f})\n"
    )
>>>>>>> c640e2d0
        return agents
    

    # TODO : Generate Transformation matrix from vehicle to start
    # Just keeping this here incase we need it, at this moment this function will not be used.
    # def generate_vehicle_start_frame(self) -> np.ndarray:
    #     '''
    #     Creates T matrix for WORLD to START Frame and T matrix for WORLD to VEHICLE Frame
    #     Return T VEHICLE to START
    #     '''

    #     # T World to Start 
    #     start_x, start_y, start_z = self.current_vehicle_state.pose.x, self.current_vehicle_state.pose.y, self.current_vehicle_state.pose.z
    #     start_yaw, start_roll, start_pitch =  self.current_vehicle_state.pose.yaw, self.current_vehicle_state.pose.pitch, self.current_vehicle_state.pose.roll
    #     rotation_world_start = R.from_euler('xyz',[start_roll, start_pitch,start_yaw],degrees=False).as_matrix()
    #     self.t_start_to_world = np.eye(4)
    #     self.t_start_to_world[:3,:3] = rotation_world_start
    #     self.t_start_to_world[:3,3] = [start_x, start_y, start_z]


    #     # Converting vehicle_state from START to CURRENT
    #     self.current_vehicle_state.to_frame(frame=ObjectFrameEnum.CURRENT, current_pose=self.current_vehicle_state.pose, start_pose_abs=self.start_pose_abs)

    #     # T World to Vehicle
    #     vehicle_x, vehicle_y, vehicle_z = self.current_vehicle_state.pose.x, self.current_vehicle_state.pose.y, self.current_vehicle_state.pose.z
    #     vehicle_yaw, vehicle_roll, vehicle_pitch =  self.current_vehicle_state.pose.yaw, self.current_vehicle_state.pose.pitch, self.current_vehicle_state.pose.roll
    #     rotation_world_vehicle = R.from_euler('xyz',[vehicle_roll, vehicle_pitch, vehicle_yaw],degrees=False).as_matrix()
    #     self.t_vehicle_to_world = np.eye(4)
    #     self.t_vehicle_to_world[:3,:3] = rotation_world_vehicle
    #     self.t_vehicle_to_world[:3,3] = [vehicle_x, vehicle_y, vehicle_z]

    #     return np.linalg.inv(self.t_start_to_world @ np.linalg.inv(self.t_vehicle_to_world))


    # TODO: Slower but cleaner to input self.current_agents dict
    # TODO: Moving Average across last N iterations pos/vel? Less spurious vals
    # TODO Akul: Fix velocity calculation to calculate in ObjectFrameEnum.START
    #            Work towards own tracking class instead of simple YOLO track?
    #            Fix 1: division by time
    #            Fix 2: Put centers and dims in start frame for velocity calc +  final agentstate in update_object_states
    # ret: Dict[track_id: vel[x, y, z]]
    # def find_vels(self, track_ids: List[int], obj_centers: List[np.ndarray], obj_dims: List[np.ndarray]) -> Dict[int, np.ndarray]:
    #     # Object not seen -> velocity = None
    #     track_id_center_map = dict(zip(track_ids, obj_centers))
    #     vels = defaultdict(lambda: np.array(())) # None is faster, np.array matches other find_ methods.

    #     for prev_track_id, prev_agent in self.prev_agents.items():
    #         if prev_track_id in track_ids:
    #             # TODO: Add prev_agents to memory to avoid None velocity
    #             # We should only be missing prev pose on first sight of track_id Agent.
    #             # print("shape 1: ", track_id_center_map[prev_agent.track_id])
    #             # print("shape 2: ", np.array([prev_agent.pose.x, prev_agent.pose.y, prev_agent.pose.z]))
    #             # prev can be 3 separate Nones, current is just empty array... make this symmetrical
    #             if prev_agent.pose.x and prev_agent.pose.y and prev_agent.pose.z and track_id_center_map[prev_agent.track_id].shape == 3:
    #                 vels[prev_track_id] = (track_id_center_map[prev_track_id] - np.array([prev_agent.pose.x, prev_agent.pose.y, prev_agent.pose.z])) / (self.curr_time - self.prev_time)
    #     return vels

    def ouster_oak_callback(self, cv_image: cv2.Mat, lidar_points: np.ndarray):
        self.cv_image = cv_image
        self.lidar_points = lidar_points

        # Convert to cv2 image and run detector
        # cv_image = self.bridge.imgmsg_to_cv2(rgb_image_msg, "bgr8") 
        track_result = self.detector.track(source=cv_image, classes=self.classes_to_detect, persist=True, conf=self.confidence)

        # Convert 1D PointCloud2 data to x, y, z coords
        # lidar_points = convert_pointcloud2_to_xyz(lidar_pc2_msg)
        # print("len lidar_points", len(lidar_points))

        # Downsample xyz point clouds
        downsampled_points = downsample_points(lidar_points)
        
        # Transform LiDAR points into the camera coordinate frame.
        lidar_in_camera = transform_lidar_points(downsampled_points, self.R_lidar_to_oak, self.t_lidar_to_oak)

        # Project the transformed points into the image plane.
        projected_pts = project_points(lidar_in_camera, self.K, downsampled_points)

        # Process bboxes
        boxes = track_result[0].boxes

        extracted_pts_all = list()

        for ind, bbox in enumerate(boxes):
            xywh = bbox.xywh[0].tolist()

            # Extracting projected pts
            x, y, w, h = xywh
            left_bound = int(x - w / 2)
            right_bound = int(x + w / 2)
            top_bound = int(y - h / 2)
            bottom_bound = int(y + h / 2)

            pts = np.array(projected_pts)
            # Checking projected_pts length is very important
            if len(projected_pts) > 0:
                extracted_pts = pts[(pts[:, 0] > left_bound) &
                                    (pts[:, 0] < right_bound) &
                                    (pts[:, 1] > top_bound) &
                                    (pts[:, 1] < bottom_bound)
                                    ]

                # Apply ground and max distance filter to the extracted 5D points
                extracted_pts = filter_ground_points(extracted_pts, self.ground_threshold)
                extracted_pts = filter_depth_points(extracted_pts, self.max_human_depth)
                extracted_pts_all.append(extracted_pts)
            else: extracted_pts_all.append(np.array(()))
        
        # Generate Transformation matrix for vehicle to start
        self.update_object_states(track_result, extracted_pts_all)
        if self.debug: self.viz_object_states(cv_image, boxes, extracted_pts_all)


<<<<<<< HEAD
    def rate(self):
        return 4.0
    
    def state_inputs(self):
        return ['vehicle']
    
    def state_outputs(self):
        return ['agents']


class FakePedestrianDetector2D(Component):
    """Triggers a pedestrian detection at some random time ranges"""
    def __init__(self,vehicle_interface : GEMInterface):
=======
# ----- Fake Pedestrian Detector 2D (for Testing Purposes) -----

class FakePedestrianDetector2D(Component):
    def __init__(self, vehicle_interface: GEMInterface):
>>>>>>> c640e2d0
        self.vehicle_interface = vehicle_interface
        self.times = [(5.0,20.0),(30.0,35.0)]
        self.t_start = None

    def rate(self):
        return 4.0
    
    def state_inputs(self):
        return ['vehicle']
    
    def state_outputs(self):
        return ['agents']
    
    def update(self, vehicle : VehicleState) -> Dict[str,AgentState]:
        if self.t_start is None:
            self.t_start = self.vehicle_interface.time()
        t = self.vehicle_interface.time() - self.t_start
        res = {}
<<<<<<< HEAD
        for times in self.times:
            if t >= times[0] and t <= times[1]:
                res['pedestrian0'] = box_to_fake_agent((0,0,0,0))
                print("Detected a pedestrian")
        return res
=======
        for time_range in self.times:
            if t >= time_range[0] and t <= time_range[1]:
                res['pedestrian0'] = box_to_fake_agent((0, 0, 0, 0))
                rospy.loginfo("Detected a pedestrian (simulated)")
        return res


def box_to_fake_agent(box):
    x, y, w, h = box
    pose = ObjectPose(t=0, x=x + w / 2, y=y + h / 2, z=0, yaw=0, pitch=0, roll=0, frame=ObjectFrameEnum.CURRENT)
    dims = (w, h, 0)
    return AgentState(pose=pose, dimensions=dims, outline=None,
                      type=AgentEnum.PEDESTRIAN, activity=AgentActivityEnum.MOVING,
                      velocity=(0, 0, 0), yaw_rate=0)


if __name__ == '__main__':
    pass
>>>>>>> c640e2d0
<|MERGE_RESOLUTION|>--- conflicted
+++ resolved
@@ -1,58 +1,19 @@
-"""
-Top ouster lidar + Oak front camera fusion, object detection
-"""
-"""
-Terminal 1:
----------------
-source /opt/ros/noetic/setup.bash && source /catkin_ws/devel/setup.bash
-roscore
-
-Terminal 2:
----------------
-source /opt/ros/noetic/setup.bash && source /catkin_ws/devel/setup.bash
-python3 GEMstack/onboard/perception/transform.py
-
-Terminal 3:
----------------
-source /opt/ros/noetic/setup.bash && source /catkin_ws/devel/setup.bash
-rosbag play -l ~/rosbags/moving_vehicle_stopping_pedestrian.bag --topics /oak/rgb/camera_info /oak/rgb/image_raw /ouster/points /septentrio_gnss/imu /septentrio_gnss/insnavgeod
-
-Terminal 4:
----------------
-source /opt/ros/noetic/setup.bash && source /catkin_ws/devel/setup.bash
-cd GEMStack
-python3 main.py --variant=detector_only launch/pedestrian_detection.yaml
-
-Terminal 5:
----------------
-source /opt/ros/noetic/setup.bash && source /catkin_ws/devel/setup.bash
-rviz
-"""
-
-# Python 
-import os
-from typing import List, Dict
-from collections import defaultdict
-# from datetime import datetime
-from copy import deepcopy
-# ROS, CV
+from ...state import AllState, VehicleState, ObjectPose, ObjectFrameEnum, AgentState, AgentEnum, AgentActivityEnum
+from ..interface.gem import GEMInterface
+from ..component import Component
+from ultralytics import YOLO
+import cv2
+from typing import Dict
+import open3d as o3d
+import numpy as np
+from sklearn.cluster import DBSCAN
+from scipy.spatial.transform import Rotation as R
 import rospy
-import tf
+from sensor_msgs.msg import PointCloud2, Image
+import sensor_msgs.point_cloud2 as pc2
+import struct, ctypes
+from message_filters import Subscriber, ApproximateTimeSynchronizer
 from cv_bridge import CvBridge
-<<<<<<< HEAD
-from sensor_msgs.msg import Image, PointCloud2
-from visualization_msgs.msg import MarkerArray
-# YOLO
-from ultralytics import YOLO
-from ultralytics.engine.results import Results, Boxes
-# GEMStack
-from ...state import AllState,VehicleState,ObjectPose,ObjectFrameEnum,AgentState,AgentEnum,AgentActivityEnum,ObjectFrameEnum
-from .pedestrian_detection_utils import *
-from ..interface.gem import GEMInterface, GNSSReading
-from ..component import Component
-from .IdTracker import IdTracker
-from scipy.spatial.transform import Rotation as R
-=======
 import time
 import math
 import ros_numpy
@@ -79,6 +40,12 @@
             best_agent_id = agent_id
     return best_agent_id
 
+        # Prepare variables for find_vels_and_ids
+        self.prev_agents = deepcopy(self.current_agents)
+        self.current_agents.clear()
+        # Note this below function will probably throw a type error. I think we'll need to index the 
+        # tuples by index 0 in the lists but I'm not sure:
+        agents = self.create_agent_states(obj_centers=self.current_agent_obj_dims['pose'], obj_dims=self.current_agent_obj_dims['dims'])
 
 def compute_velocity(old_pose: ObjectPose, new_pose: ObjectPose, dt: float) -> tuple:
     """
@@ -91,6 +58,10 @@
     vz = (new_pose.z - old_pose.z) / dt
     return (vx, vy, vz)
 
+        for idx in backOrder:
+            vehicle_agents[backOrder[idx]] = agents[idx]
+            vehicle_agents[backOrder[idx]].activity = self.current_agents[backOrder[idx]].activity
+            vehicle_agents[backOrder[idx]].velocity = self.current_agents[backOrder[idx]].velocity
 
 def extract_roi_box(lidar_pc, center, half_extents):
     """
@@ -101,6 +72,12 @@
     mask = np.all((lidar_pc >= lower) & (lidar_pc <= upper), axis=1)
     return lidar_pc[mask]
 
+    # TODO: Separate debug/viz class, bbox and 2d 3d points funcs 
+    def viz_object_states(self, cv_image, boxes, extracted_pts_all):
+        # Extract 3D pedestrians points in lidar frame
+        # ** These are camera frame after transform_lidar_points, right?
+        # ** It was in camera frame before. I fixed it. Now they are in lidar frame!
+        pedestrians_3d_pts = [[] if len(extracted_pts) == 0 else list(extracted_pts[:, -3:]) for extracted_pts in extracted_pts_all] 
 
 # def pc2_to_numpy(pc2_msg, want_rgb=False):
 #     """
@@ -134,6 +111,9 @@
     mask = (pts[:, 0] > 0) & (pts[:, 2] < 2.5)
     return pts[mask]
 
+            # Create point cloud from extracted 3D points
+            ros_extracted_pedestrian_pc2 = create_point_cloud(flattened_pedestrians_3d_pts)
+            self.pub_pedestrians_pc2.publish(ros_extracted_pedestrian_pc2)
 
 
 def backproject_pixel(u, v, K):
@@ -147,6 +127,10 @@
     ray_dir = np.array([x, y, 1.0])
     return ray_dir / np.linalg.norm(ray_dir)
 
+        # self.current_agent_obj_dims.clear()
+        # Return if no track results available
+        if track_result[0].boxes.id == None:
+            return
 
 def find_human_center_on_ray(lidar_pc, ray_origin, ray_direction,
                              t_min, t_max, t_step,
@@ -157,6 +141,11 @@
     """
     return None, None, None
 
+    # TODO: Refactor to make more efficient
+    # TODO: Moving Average across last N iterations pos/vel? Less spurious vals
+    def find_vels_and_ids(self, agents: List[AgentState]):
+        # self.prev_agents was assigned a deepcopy of self.current_agents and then self.current_agents
+        # was cleared before this function was called
 
 def extract_roi(pc, center, roi_radius):
     """
@@ -165,6 +154,11 @@
     distances = np.linalg.norm(pc - center, axis=1)
     return pc[distances < roi_radius]
 
+            # Loop through previous agents backwards
+            for prev_id, prev_state in reversed(self.prev_agents.items()):
+                # If a scanned agent overlaps with a previous agent, assume that they're the same agent
+                if self.agents_overlap(agents[idx], prev_state):
+                    assigned = True
 
 def refine_cluster(roi_points, center, eps=0.2, min_samples=10):
     """
@@ -180,6 +174,9 @@
     best_cluster = min(valid_clusters, key=lambda c: np.linalg.norm(np.mean(c, axis=0) - center))
     return best_cluster
 
+        # Extract the corners of the agents:
+        (x1_min, x1_max), (y1_min, y1_max), (z1_min, z1_max) = curr_agent.bounds() # Bounds of current agent
+        (x2_min, x2_max), (y2_min, y2_max), (z2_min, z2_max) = prev_agent.bounds() # Bounds of previous agent
 
 def remove_ground_by_min_range(cluster, z_range=0.05):
     """
@@ -190,459 +187,6 @@
     min_z = np.min(cluster[:, 2])
     filtered = cluster[cluster[:, 2] > (min_z + z_range)]
     return filtered
-
-
-def get_bounding_box_center_and_dimensions(points):
-    """
-    Calculate the axis-aligned bounding box's center and dimensions for a set of 3D points.
-    """
-    if points.shape[0] == 0:
-        return None, None
-    min_vals = np.min(points, axis=0)
-    max_vals = np.max(points, axis=0)
-    center = (min_vals + max_vals) / 2
-    dimensions = max_vals - min_vals
-    return center, dimensions
-
-
-def create_ray_line_set(start, end):
-    """
-    Create an Open3D LineSet object representing a ray between two 3D points.
-    The line is colored yellow.
-    """
-    points = [start, end]
-    lines = [[0, 1]]
-    line_set = o3d.geometry.LineSet()
-    line_set.points = o3d.utility.Vector3dVector(points)
-    line_set.lines = o3d.utility.Vector2iVector(lines)
-    line_set.colors = o3d.utility.Vector3dVector([[1, 1, 0]])
-    return line_set
->>>>>>> c640e2d0
-
-def downsample_points(lidar_points, voxel_size=0.15):
-    pcd = o3d.geometry.PointCloud()
-    pcd.points = o3d.utility.Vector3dVector(lidar_points)
-    down_pcd = pcd.voxel_down_sample(voxel_size=voxel_size)
-    return np.asarray(down_pcd.points)
-
-def filter_depth_points(lidar_points, max_human_depth=0.9):
-
-    if lidar_points.shape[0] == 0:
-        return lidar_points
-    lidar_points_dist = lidar_points[:, 0]
-    min_dist = np.min(lidar_points_dist)
-    max_possible_dist = min_dist + max_human_depth
-    filtered_array = lidar_points[lidar_points_dist < max_possible_dist]
-    return filtered_array
-
-<<<<<<< HEAD
-def box_to_fake_agent(box):
-    """Creates a fake agent state from an (x,y,w,h) bounding box.
-    
-    The location and size are pretty much meaningless since this is just giving a 2D location.
-=======
-def visualize_geometries(geometries, window_name="Open3D", width=800, height=600, point_size=5.0):
-    """
-    Visualize a list of Open3D geometry objects in a dedicated window.
->>>>>>> c640e2d0
-    """
-    x,y,w,h = box
-    pose = ObjectPose(t=0,x=x+w/2,y=y+h/2,z=0,yaw=0,pitch=0,roll=0,frame=ObjectFrameEnum.CURRENT)
-    dims = (w,h,0)
-    return AgentState(pose=pose,dimensions=dims,outline=None,type=AgentEnum.PEDESTRIAN,activity=AgentActivityEnum.MOVING,velocity=(0,0,0),yaw_rate=0)
-
-<<<<<<< HEAD
-
-class PedestrianDetector2D(Component):
-    # TODO: Pull params into a JSON/yaml
-    # TODO: Convert some lists into np.arrays, vectorize calculations
-    # TODO: Implement logging instead of print, cleanup comments
-    # TODO: Cleanup funcs + split into separate classes
-    # TODO: Decide if we want to name dets "peds" or "objs"/"agents"
-    #       Maybe peds for now and Agents in agent_detection.py?
-    def __init__(self, vehicle_interface : GEMInterface) -> None:
-        self.vehicle_interface = vehicle_interface
-        # Publish debug/viz rostopics if true
-        self.debug = True
-        # Setup variables
-        self.bridge = CvBridge()
-        # TODO: Wrap detector into GEMDetector?
-        self.detector = YOLO(os.getcwd()+'/GEMstack/knowledge/detection/yolov8n.pt')
-        # track_id: AgentState
-        self.prev_agents = dict()         
-        self.current_agents = dict()
-        self.current_agent_obj_dims = dict()
-        # TODO Implement time
-        self.confidence = 0.7
-        self.classes_to_detect = 0
-        self.ground_threshold = -2.0
-        self.max_human_depth = 0.9
-        self.vehicle_frame = True # Indicate whether pedestrians centroids and point clouds are in the vehicle frame
-
-        # Load calibration data
-        # TODO: Maybe lets add one word or link what R t K are?
-        self.R_lidar_to_oak = load_extrinsics(os.getcwd() + '/GEMstack/onboard/perception/calibration/extrinsics/R.npy')
-        self.t_lidar_to_oak = load_extrinsics(os.getcwd() + '/GEMstack/onboard/perception/calibration/extrinsics/t.npy')
-        self.K = load_intrinsics(os.getcwd() + '/GEMstack/onboard/perception/calibration/camera_intrinsics.json')
-
-        self.R_lidar_to_vehicle = np.array([[0.9995121, 0.02132941, 0.02281911], 
-            [-0.02124771, 0.99976695, -0.00381707], 
-            [-0.02289521, 0.00333035, 0.9997323]])
-        self.t_lidar_to_vehicle = np.array([[0.0], [0.0], [0.35]])
-
-        # To calculate vehicle to start frame data
-        self.t_start_to_world = None
-        self.t_vehicle_to_world = None
-        self.t_vehicle_to_start = None
-
-        # GEMStack Subscribers and sychronizers
-        # LIDAR Camera fusion
-        self.vehicle_interface.subscribe_sensor('sensor_fusion_Lidar_Camera',self.ouster_oak_callback)
-
-        # TF listener to get transformation from LiDAR to Camera
-        self.tf_listener = tf.TransformListener()
-
-        if self.debug: self.init_debug()
-
-        self.prev_time = None # Time in seconds since last scan for basic velocity calculation
-        self.curr_time = None # Time in seconds of current scan for basic velocity calculation
-        self.id_tracker = IdTracker()
-        
-        # Update function variables
-        self.t_start = None # Estimated start frame time
-        self.start_pose_abs = None # Get this from GNSS (GLOBAL frame)
-        self.current_vehicle_state = None # Current vehicle state from GNSS in GLOBAL frame
-        self.previous_vehicle_state = None # Previous vehicle state from GNSS in GLOBAL frame
-    
-    def init_debug(self,) -> None:
-         # Debug Publishers
-        self.pub_pedestrians_pc2 = rospy.Publisher("/point_cloud/pedestrians", PointCloud2, queue_size=10)
-        self.pub_obj_centers_pc2 = rospy.Publisher("/point_cloud/obj_centers", PointCloud2, queue_size=10)
-        self.pub_bboxes_markers = rospy.Publisher("/markers/bboxes", MarkerArray, queue_size=10)
-        self.pub_image = rospy.Publisher("/camera/image_detection", Image, queue_size=1)
-
-    def update(self, vehicle : VehicleState) -> Dict[str,AgentState]:
-        # Initial vehicle pose data
-        if(self.current_vehicle_state == None and self.previous_vehicle_state == None):
-            self.current_vehicle_state = vehicle
-            # We get vehicle state from GNSS in global state
-            # Storing initial pose
-            if (self.start_pose_abs == None):
-                self.start_pose_abs = vehicle.pose
-            if self.t_start == None:
-                self.t_start = vehicle.pose.t
-            return self.current_agents
-        else:
-            self.previous_vehicle_state = self.current_vehicle_state
-            self.current_vehicle_state = vehicle
-
-        # Update times for basic velocity calculation
-        self.prev_time = self.curr_time
-        self.curr_time = self.current_vehicle_state.pose.t
-
-        # Edge Cases:
-
-        # edge case to handle no pedestrian data
-        if(self.current_agent_obj_dims == {}):
-            return {}
-
-        # edge case to handle empty lists:
-        if(len(self.current_agent_obj_dims['pose']) == 0 or len(self.current_agent_obj_dims['dims']) == 0):
-            return {}
-
-        # Edge case to handle differently sized lists:
-        # TODO: Handle different lengths properly
-        if len(self.current_agent_obj_dims['pose']) != len(self.current_agent_obj_dims['dims']):
-            raise Exception( f"Length of extracted poses ({len(self.current_agent_obj_dims['pose'])}) and dimensions ({len(self.current_agent_obj_dims['dims'])}) are not equal")
-        
-        # (f"Global state : {vehicle}")
-
-        # Convert pose to start state. Need to use previous_vehicle state as pedestrian info is delayed
-        vehicle_start_pose = vehicle.pose.to_frame(ObjectFrameEnum.START,self.previous_vehicle_state.pose,self.start_pose_abs)
-
-        # converting to start frame
-        # for dim, pose in zip(self.current_agent_obj_dims['dims'], self.current_agent_obj_dims['pose']):
-        #     print("DIM: ", type(dim), dim)
-        #     print("POSE: ", type(pose), pose)
-        self.current_agent_obj_dims['pose'] = [np.array(vehicle_start_pose.apply(pose)) for pose in self.current_agent_obj_dims['pose']]
-        temp_dims = list()
-        for dim in self.current_agent_obj_dims['dims']:
-            temp_dims.append(np.array([vehicle_start_pose.apply(corner) for corner in dim]))
-        self.current_agent_obj_dims['dims'] = temp_dims 
-
-        # Prepare variables for find_vels_and_ids
-        self.prev_agents = deepcopy(self.current_agents)
-        self.current_agents.clear()
-        # Note this below function will probably throw a type error. I think we'll need to index the 
-        # tuples by index 0 in the lists but I'm not sure:
-        agents = self.create_agent_states(obj_centers=self.current_agent_obj_dims['pose'], obj_dims=self.current_agent_obj_dims['dims'])
-
-        # Calculating the velocity of agents and tracking their ids
-        backOrder = self.find_vels_and_ids(agents=agents)
-
-        # Create a dictionary of vehicle frame agents:
-        vehicle_agents = self.create_vehicle_dict(agents, backOrder)
-        # Create a list containing the ids of the new agents in the vehicle frame agent's order
-
-        return vehicle_agents
-    
-    def create_vehicle_dict(self, agents: List[AgentState], backOrder: List[int]):
-        vehicle_agents = {}
-
-        for idx in backOrder:
-            vehicle_agents[backOrder[idx]] = agents[idx]
-            vehicle_agents[backOrder[idx]].activity = self.current_agents[backOrder[idx]].activity
-            vehicle_agents[backOrder[idx]].velocity = self.current_agents[backOrder[idx]].velocity
-
-        return vehicle_agents
-
-    # TODO: Improve Algo Knn, ransac, etc.
-    def find_centers(self, clusters: List[List[np.ndarray]]) -> List[np.ndarray]:
-        clusters = [np.array(clust) for clust in clusters]
-        centers = [np.array(()) if clust.size == 0 else np.mean(clust, axis=0) for clust in clusters]
-        return centers
-    
-    # Beware: AgentState(PhysicalObject) builds bbox from 
-    # dims [-l/2,l/2] x [-w/2,w/2] x [0,h], not
-    # [-l/2,l/2] x [-w/2,w/2] x [-h/2,h/2]
-    def find_dims(self, clusters: List[List[np.ndarray]]) -> List[np.ndarray]:
-        # Add some small constant to height to compensate for
-        # objects distance to ground we filtered from lidar, 
-        # other heuristics to imrpove stability for find_ funcs ?
-        clusters = [np.array(clust) for clust in clusters]
-        # x, y, z 1 value 
-        dims = [np.array(()) if clust.size == 0 else np.max(clust, axis= 0) - np.min(clust, axis= 0) for clust in clusters]
-        for i in range(len(dims)):
-            if dims[i].size == 0: continue
-            else:
-                # -dims[i]/2, dims[i]/2
-                # 8 point bbox
-                dims[i] = np.vstack([[-dims[i][0]/2.0, -dims[i][1]/2.0, -dims[i][2]/2.0],
-                                    [-dims[i][0]/2.0, -dims[i][1]/2.0, dims[i][2]/2.0],
-                                    [-dims[i][0]/2.0, dims[i][1]/2.0, -dims[i][2]/2.0],
-                                    [-dims[i][0]/2.0, dims[i][1]/2.0, dims[i][2]/2.0],
-                                    [dims[i][0]/2.0, -dims[i][1]/2.0, -dims[i][2]/2.0],
-                                    [dims[i][0]/2.0, -dims[i][1]/2.0, dims[i][2]/2.0],
-                                    [dims[i][0]/2.0, dims[i][1]/2.0, -dims[i][2]/2.0],
-                                    [dims[i][0]/2.0, dims[i][1]/2.0, dims[i][2]/2.0]]
-                                    )
-
-        # Dims are 2 points: [ [min_x, min_y, min_z], [max_x, max_y, max_z] ]
-        # Need that for transform
-        return dims
-
-    # TODO: Separate debug/viz class, bbox and 2d 3d points funcs 
-    def viz_object_states(self, cv_image, boxes, extracted_pts_all):
-        # Extract 3D pedestrians points in lidar frame
-        # ** These are camera frame after transform_lidar_points, right?
-        # ** It was in camera frame before. I fixed it. Now they are in lidar frame!
-        pedestrians_3d_pts = [[] if len(extracted_pts) == 0 else list(extracted_pts[:, -3:]) for extracted_pts in extracted_pts_all] 
-
-        # Object center viz
-        obj_3d_obj_centers = list()
-        obj_3d_obj_dims = list()
-        for track_id, agent in self.current_agents.items():
-            if agent.pose.x != None and agent.pose.y != None and agent.pose.z != None:
-                obj_3d_obj_centers.append((agent.pose.x, agent.pose.y, agent.pose.z)) # **
-            if agent.dimensions != None and agent.dimensions[0] != None and agent.dimensions[1] != None and agent.dimensions[2] != None:
-                obj_3d_obj_dims.append(agent.dimensions)
-        
-        # Extract 2D pedestrians points and bbox in camera frame
-        extracted_2d_pts = [[] if len(extracted_pts) == 0 else list(extracted_pts[:, :2].astype(int)) for extracted_pts in extracted_pts_all]
-        flattened_pedestrians_2d_pts = list()
-        for pts in extracted_2d_pts:    flattened_pedestrians_2d_pts.extend(pts)
-
-        for ind, bbox in enumerate(boxes):
-            xywh = bbox.xywh[0].tolist()
-            cv_image = vis_2d_bbox(cv_image, xywh, bbox)
-        
-        flattened_pedestrians_3d_pts = list() 
-        for pts in pedestrians_3d_pts: flattened_pedestrians_3d_pts.extend(pts)
-	
-        if len(flattened_pedestrians_3d_pts) > 0:
-            # Draw projected 2D LiDAR points on the image.
-            for pt in flattened_pedestrians_2d_pts:
-                cv2.circle(cv_image, pt, 2, (0, 0, 255), -1)
-            ros_img = self.bridge.cv2_to_imgmsg(cv_image, 'bgr8')
-            self.pub_image.publish(ros_img)  
-
-            # Draw 3D pedestrian pointclouds
-            if self.vehicle_frame:
-                # If in vehicle frame, tranform 3D pedestrians points to vehicle frame for better visualization.
-                flattened_pedestrians_3d_pts_vehicle = transform_lidar_points(np.array(flattened_pedestrians_3d_pts), self.R_lidar_to_vehicle, self.t_lidar_to_vehicle)
-                flattened_pedestrians_3d_pts = flattened_pedestrians_3d_pts_vehicle
-
-            
-
-            # Create point cloud from extracted 3D points
-            ros_extracted_pedestrian_pc2 = create_point_cloud(flattened_pedestrians_3d_pts)
-            self.pub_pedestrians_pc2.publish(ros_extracted_pedestrian_pc2)
-
-        # Draw 3D pedestrian centers and dimensions
-        if len(obj_3d_obj_centers) > 0 and len(obj_3d_obj_dims) > 0:
-            # Draw 3D pedestrian center pointclouds
-            ros_obj_3d_obj_centers_pc2 = create_point_cloud(obj_3d_obj_centers, color=(0, 128, 0))
-            self.pub_obj_centers_pc2.publish(ros_obj_3d_obj_centers_pc2)
-
-            # Draw 3D pedestrian bboxes markers
-            # Create bbox marker from pedestrain dimensions
-            ros_delete_bboxes_markers = delete_bbox_marker()
-            self.pub_bboxes_markers.publish(ros_delete_bboxes_markers)
-            ros_pedestrians_bboxes_markers = create_bbox_marker(obj_3d_obj_centers, obj_3d_obj_dims)
-            self.pub_bboxes_markers.publish(ros_pedestrians_bboxes_markers)
-        
-
-    def update_object_states(self, track_result: List[Results], extracted_pts_all: List[np.ndarray]) -> None:
-        # self.prev_agents = self.current_agents.copy()
-        # self.current_agents.clear()
-
-        # self.current_agent_obj_dims.clear()
-        # Return if no track results available
-        if track_result[0].boxes.id == None:
-            return
-
-        # Change pedestrians_3d_pts to dicts matching track_ids
-
-        # Extract 3D pedestrians points in lidar frame
-        # ** These are camera frame after transform_lidar_points, right?
-        # ** It was in camera frame before. I fixed it. Now they are in lidar frame!
-        pedestrians_3d_pts = [[] if len(extracted_pts) == 0 else list(extracted_pts[:, -3:]) for extracted_pts in extracted_pts_all] 
-        if len(pedestrians_3d_pts) != len(track_result[0].boxes):
-            raise Exception( f"Length of extracted pedestrian clusters ({len(pedestrians_3d_pts)}) and number of camera bboxes ({len(track_result[0].boxes)}) are not equal")
-        
-
-        # TODO: Slower but cleaner to pass dicts of AgentState
-        #       or at least {track_ids: centers/pts/etc}
-        # TODO: Combine funcs for efficiency in C.
-        #       Separate numpy prob still faster for now
-        obj_centers = self.find_centers(pedestrians_3d_pts) # Centers are calculated in lidar frame here
-        obj_dims = self.find_dims(pedestrians_3d_pts)   # 8 point dims of bounding box
-        # Pose is stored in vehicle frame and converted to start frame in the update function 
-        obj_centers_vehicle = []
-        obj_dims_vehicle = []
-        if self.vehicle_frame:
-            for obj_center in obj_centers:
-                if obj_center.size > 0:
-                    obj_center = np.array([obj_center])
-                    obj_center_vehicle = transform_lidar_points(obj_center, self.R_lidar_to_vehicle, self.t_lidar_to_vehicle)[0]
-                    obj_centers_vehicle.append(obj_center_vehicle)
-                else:
-                    obj_centers_vehicle.append(np.array(()))
-            obj_centers = obj_centers_vehicle
-
-            if(len(obj_center) != 0) and (len(obj_dims) != 0):
-                for obj_dim in obj_dims:
-                    if len(obj_dim) > 0:
-                        # obj_dim_min = np.array([obj_dim[0]])
-                        # obj_dim_max = np.array([obj_dim[1]])
-                        # obj_dim_min_vehicle = transform_lidar_points(obj_dim_min, self.R_lidar_to_vehicle, self.t_lidar_to_vehicle)[0]
-                        # obj_dim_max_vehicle = transform_lidar_points(obj_dim_max, self.R_lidar_to_vehicle, self.t_lidar_to_vehicle)[0]
-                        # # Dims are 2 points: [ [min_x, min_y, min_z], [max_x, max_y, max_z] ]
-                        # obj_dims_vehicle.append(np.vstack([obj_dim_min_vehicle, obj_dim_max_vehicle]))
-                        obj_dim_vehicle = transform_lidar_points(obj_dim, self.R_lidar_to_vehicle, self.t_lidar_to_vehicle)
-                        obj_dims_vehicle.append(obj_dim_vehicle)
-                    else: obj_dims_vehicle.append(np.array(()))
-            obj_dims = obj_dims_vehicle
-
-        self.current_agent_obj_dims["pose"] = obj_centers
-        self.current_agent_obj_dims["dims"] = obj_dims
-
-
-    # TODO: Refactor to make more efficient
-    # TODO: Moving Average across last N iterations pos/vel? Less spurious vals
-    def find_vels_and_ids(self, agents: List[AgentState]):
-        # self.prev_agents was assigned a deepcopy of self.current_agents and then self.current_agents
-        # was cleared before this function was called
-
-        # Create a list containing the ids of the new agents in the vehicle frame agent's order
-        backOrder = []
-        for each in agents:
-            backOrder.append(None)
-        
-        # Nothing was scanned, erase current (for current output) and previous list (for next time through because nothing was scanned)
-        if (len(agents) == 0):
-            self.current_agents = {}
-            return
-
-        assigned = False
-        num_agents = len(agents)
-
-        for idx in range(num_agents):
-            assigned = False
-
-            # Loop through previous agents backwards
-            for prev_id, prev_state in reversed(self.prev_agents.items()):
-                # If a scanned agent overlaps with a previous agent, assume that they're the same agent
-                if self.agents_overlap(agents[idx], prev_state):
-                    assigned = True
-
-                    if self.prev_time == None:
-                        # This will be triggered if the very first message has pedestrians in it
-                        vel = [0, 0, 0]
-                    else:
-                        delta_t = self.curr_time - self.prev_time
-                        vel = list((np.array([agents[idx].pose.x, agents[idx].pose.y, agents[idx].pose.z]) - np.array([prev_state.pose.x, prev_state.pose.y, prev_state.pose.z])) / delta_t)
-                    # print("VELOCITY:")
-                    # print(vel)
-                    
-                    # Fix start frame agent and store in this dict:
-                    # TODO: Use np.isclose
-                    agents[idx].activity = AgentActivityEnum.STOPPED if (np.all(vel == 0) or len(vel) == 0) else AgentActivityEnum.MOVING
-                    agents[idx].velocity = (0, 0, 0) if len(vel) == 0 else tuple(vel)
-
-                    self.current_agents[prev_id] = agents[idx]
-                    backOrder[idx] = prev_id
-                    del self.prev_agents[prev_id] # Remove previous agent from previous agents so it doesn't get assigned multiple times on accident
-                    break
-            
-            if not assigned:
-                # Set velocity to 0 and assign the new agent a new id with IdTracker
-                id = self.id_tracker.get_new_id()
-                
-                # Fix start frame agent and store in this dict:
-                agents[idx].activity = AgentActivityEnum.UNDETERMINED
-                agents[idx].velocity = (0, 0, 0)
-                self.current_agents[id] = agents[idx]
-                backOrder[idx] = id
-        return backOrder
-
-    # Calculates whether 2 agents overlap. True if they do, false if not
-    def agents_overlap(self, curr_agent: AgentState, prev_agent: AgentState) -> bool:
-        # Calculate corners of AgentState
-        # Beware: AgentState(PhysicalObject) builds bbox from 
-        # dims [-l/2,l/2] x [-w/2,w/2] x [0,h], not
-        # [-l/2,l/2] x [-w/2,w/2] x [-h/2,h/2]
-        # TODO: confirm (z -> l, x -> w, y -> h)
-
-        # Extract the corners of the agents:
-        (x1_min, x1_max), (y1_min, y1_max), (z1_min, z1_max) = curr_agent.bounds() # Bounds of current agent
-        (x2_min, x2_max), (y2_min, y2_max), (z2_min, z2_max) = prev_agent.bounds() # Bounds of previous agent
-
-        # True if they overlap, false if not
-        return (
-            ( (x1_min <= x2_min and x2_min <= x1_max) or (x2_min <= x1_min and x1_min <= x2_max) ) and
-            ( (y1_min <= y2_min and y2_min <= y1_max) or (y2_min <= y1_min and y1_min <= y2_max) ) and
-            ( (z1_min <= z2_min and z2_min <= z1_max) or (z2_min <= z1_min and z1_min <= z2_max) )
-        )
-
-    def create_agent_states(self, obj_centers: List[np.ndarray], obj_dims: List[np.ndarray]) -> List[AgentState]:
-        # Dims are 2 points: [ [min_x, min_y, min_z], [max_x, max_y, max_z] ]
-
-        # Gate to check whether dims and centers are empty (will happen if no pedestrians are scanned):
-        for idx in range(len(obj_dims) -1, -1, -1):
-            # print("type:", type(obj_centers[idx]), type(obj_dims[idx]))
-            if obj_centers[idx].size == 0 or obj_dims[idx].size == 0:
-                del obj_centers[idx]
-                del obj_dims[idx]
-        if (len(obj_centers) != len(obj_dims)):
-            raise Exception(f"Length of object centers ({len(obj_centers)}) and dimensions ({len(obj_dims)}) are not equal")
-                
-        # Convert from 2 point to 1 point dims
-        # obj_dims = [np.abs( dim[0] - dim[1])  for dim in obj_dims]   
-       #     elif (obj_centers[idx].size != obj_dims[0].size):
-       #         del obj_centers[idx]
-       #         del obj_dims[idx]
-        # Create list of agent states in current vehicle frame:
 
         xyz_lengths_start = [np.max(obj_dim, axis=0) - np.min(obj_dim, axis=0) for obj_dim in obj_dims]
         xyz_lengths_start = [xyz_length.astype(float) for xyz_length in  xyz_lengths_start]
@@ -665,7 +209,61 @@
                             yaw_rate=0,
                         ))
 
-=======
+def get_bounding_box_center_and_dimensions(points):
+    """
+    Calculate the axis-aligned bounding box's center and dimensions for a set of 3D points.
+    """
+    if points.shape[0] == 0:
+        return None, None
+    min_vals = np.min(points, axis=0)
+    max_vals = np.max(points, axis=0)
+    center = (min_vals + max_vals) / 2
+    dimensions = max_vals - min_vals
+    return center, dimensions
+
+
+def create_ray_line_set(start, end):
+    """
+    Create an Open3D LineSet object representing a ray between two 3D points.
+    The line is colored yellow.
+    """
+    points = [start, end]
+    lines = [[0, 1]]
+    line_set = o3d.geometry.LineSet()
+    line_set.points = o3d.utility.Vector3dVector(points)
+    line_set.lines = o3d.utility.Vector2iVector(lines)
+    line_set.colors = o3d.utility.Vector3dVector([[1, 1, 0]])
+    return line_set
+
+def downsample_points(lidar_points, voxel_size=0.15):
+    pcd = o3d.geometry.PointCloud()
+    pcd.points = o3d.utility.Vector3dVector(lidar_points)
+    down_pcd = pcd.voxel_down_sample(voxel_size=voxel_size)
+    return np.asarray(down_pcd.points)
+
+def filter_depth_points(lidar_points, max_human_depth=0.9):
+
+    if lidar_points.shape[0] == 0:
+        return lidar_points
+    lidar_points_dist = lidar_points[:, 0]
+    min_dist = np.min(lidar_points_dist)
+    max_possible_dist = min_dist + max_human_depth
+    filtered_array = lidar_points[lidar_points_dist < max_possible_dist]
+    return filtered_array
+
+def visualize_geometries(geometries, window_name="Open3D", width=800, height=600, point_size=5.0):
+    """
+    Visualize a list of Open3D geometry objects in a dedicated window.
+    """
+    vis = o3d.visualization.Visualizer()
+    vis.create_window(window_name=window_name, width=width, height=height)
+    for geom in geometries:
+        vis.add_geometry(geom)
+    opt = vis.get_render_option()
+    opt.point_size = point_size
+    vis.run()
+    vis.destroy_window()
+
 def pose_to_matrix(pose):
     """
     Compose a 4x4 transformation matrix from a pose state.
@@ -941,140 +539,13 @@
                 f"yaw: {p.yaw:.3f}, pitch: {p.pitch:.3f}, roll: {p.roll:.3f})\n"
                 f"Velocity: (vx: {agent.velocity[0]:.3f}, vy: {agent.velocity[1]:.3f}, vz: {agent.velocity[2]:.3f})\n"
     )
->>>>>>> c640e2d0
         return agents
-    
-
-    # TODO : Generate Transformation matrix from vehicle to start
-    # Just keeping this here incase we need it, at this moment this function will not be used.
-    # def generate_vehicle_start_frame(self) -> np.ndarray:
-    #     '''
-    #     Creates T matrix for WORLD to START Frame and T matrix for WORLD to VEHICLE Frame
-    #     Return T VEHICLE to START
-    #     '''
-
-    #     # T World to Start 
-    #     start_x, start_y, start_z = self.current_vehicle_state.pose.x, self.current_vehicle_state.pose.y, self.current_vehicle_state.pose.z
-    #     start_yaw, start_roll, start_pitch =  self.current_vehicle_state.pose.yaw, self.current_vehicle_state.pose.pitch, self.current_vehicle_state.pose.roll
-    #     rotation_world_start = R.from_euler('xyz',[start_roll, start_pitch,start_yaw],degrees=False).as_matrix()
-    #     self.t_start_to_world = np.eye(4)
-    #     self.t_start_to_world[:3,:3] = rotation_world_start
-    #     self.t_start_to_world[:3,3] = [start_x, start_y, start_z]
-
-
-    #     # Converting vehicle_state from START to CURRENT
-    #     self.current_vehicle_state.to_frame(frame=ObjectFrameEnum.CURRENT, current_pose=self.current_vehicle_state.pose, start_pose_abs=self.start_pose_abs)
-
-    #     # T World to Vehicle
-    #     vehicle_x, vehicle_y, vehicle_z = self.current_vehicle_state.pose.x, self.current_vehicle_state.pose.y, self.current_vehicle_state.pose.z
-    #     vehicle_yaw, vehicle_roll, vehicle_pitch =  self.current_vehicle_state.pose.yaw, self.current_vehicle_state.pose.pitch, self.current_vehicle_state.pose.roll
-    #     rotation_world_vehicle = R.from_euler('xyz',[vehicle_roll, vehicle_pitch, vehicle_yaw],degrees=False).as_matrix()
-    #     self.t_vehicle_to_world = np.eye(4)
-    #     self.t_vehicle_to_world[:3,:3] = rotation_world_vehicle
-    #     self.t_vehicle_to_world[:3,3] = [vehicle_x, vehicle_y, vehicle_z]
-
-    #     return np.linalg.inv(self.t_start_to_world @ np.linalg.inv(self.t_vehicle_to_world))
-
-
-    # TODO: Slower but cleaner to input self.current_agents dict
-    # TODO: Moving Average across last N iterations pos/vel? Less spurious vals
-    # TODO Akul: Fix velocity calculation to calculate in ObjectFrameEnum.START
-    #            Work towards own tracking class instead of simple YOLO track?
-    #            Fix 1: division by time
-    #            Fix 2: Put centers and dims in start frame for velocity calc +  final agentstate in update_object_states
-    # ret: Dict[track_id: vel[x, y, z]]
-    # def find_vels(self, track_ids: List[int], obj_centers: List[np.ndarray], obj_dims: List[np.ndarray]) -> Dict[int, np.ndarray]:
-    #     # Object not seen -> velocity = None
-    #     track_id_center_map = dict(zip(track_ids, obj_centers))
-    #     vels = defaultdict(lambda: np.array(())) # None is faster, np.array matches other find_ methods.
-
-    #     for prev_track_id, prev_agent in self.prev_agents.items():
-    #         if prev_track_id in track_ids:
-    #             # TODO: Add prev_agents to memory to avoid None velocity
-    #             # We should only be missing prev pose on first sight of track_id Agent.
-    #             # print("shape 1: ", track_id_center_map[prev_agent.track_id])
-    #             # print("shape 2: ", np.array([prev_agent.pose.x, prev_agent.pose.y, prev_agent.pose.z]))
-    #             # prev can be 3 separate Nones, current is just empty array... make this symmetrical
-    #             if prev_agent.pose.x and prev_agent.pose.y and prev_agent.pose.z and track_id_center_map[prev_agent.track_id].shape == 3:
-    #                 vels[prev_track_id] = (track_id_center_map[prev_track_id] - np.array([prev_agent.pose.x, prev_agent.pose.y, prev_agent.pose.z])) / (self.curr_time - self.prev_time)
-    #     return vels
-
-    def ouster_oak_callback(self, cv_image: cv2.Mat, lidar_points: np.ndarray):
-        self.cv_image = cv_image
-        self.lidar_points = lidar_points
-
-        # Convert to cv2 image and run detector
-        # cv_image = self.bridge.imgmsg_to_cv2(rgb_image_msg, "bgr8") 
-        track_result = self.detector.track(source=cv_image, classes=self.classes_to_detect, persist=True, conf=self.confidence)
-
-        # Convert 1D PointCloud2 data to x, y, z coords
-        # lidar_points = convert_pointcloud2_to_xyz(lidar_pc2_msg)
-        # print("len lidar_points", len(lidar_points))
-
-        # Downsample xyz point clouds
-        downsampled_points = downsample_points(lidar_points)
-        
-        # Transform LiDAR points into the camera coordinate frame.
-        lidar_in_camera = transform_lidar_points(downsampled_points, self.R_lidar_to_oak, self.t_lidar_to_oak)
-
-        # Project the transformed points into the image plane.
-        projected_pts = project_points(lidar_in_camera, self.K, downsampled_points)
-
-        # Process bboxes
-        boxes = track_result[0].boxes
-
-        extracted_pts_all = list()
-
-        for ind, bbox in enumerate(boxes):
-            xywh = bbox.xywh[0].tolist()
-
-            # Extracting projected pts
-            x, y, w, h = xywh
-            left_bound = int(x - w / 2)
-            right_bound = int(x + w / 2)
-            top_bound = int(y - h / 2)
-            bottom_bound = int(y + h / 2)
-
-            pts = np.array(projected_pts)
-            # Checking projected_pts length is very important
-            if len(projected_pts) > 0:
-                extracted_pts = pts[(pts[:, 0] > left_bound) &
-                                    (pts[:, 0] < right_bound) &
-                                    (pts[:, 1] > top_bound) &
-                                    (pts[:, 1] < bottom_bound)
-                                    ]
-
-                # Apply ground and max distance filter to the extracted 5D points
-                extracted_pts = filter_ground_points(extracted_pts, self.ground_threshold)
-                extracted_pts = filter_depth_points(extracted_pts, self.max_human_depth)
-                extracted_pts_all.append(extracted_pts)
-            else: extracted_pts_all.append(np.array(()))
-        
-        # Generate Transformation matrix for vehicle to start
-        self.update_object_states(track_result, extracted_pts_all)
-        if self.debug: self.viz_object_states(cv_image, boxes, extracted_pts_all)
-
-
-<<<<<<< HEAD
-    def rate(self):
-        return 4.0
-    
-    def state_inputs(self):
-        return ['vehicle']
-    
-    def state_outputs(self):
-        return ['agents']
-
-
-class FakePedestrianDetector2D(Component):
-    """Triggers a pedestrian detection at some random time ranges"""
-    def __init__(self,vehicle_interface : GEMInterface):
-=======
+
+
 # ----- Fake Pedestrian Detector 2D (for Testing Purposes) -----
 
 class FakePedestrianDetector2D(Component):
     def __init__(self, vehicle_interface: GEMInterface):
->>>>>>> c640e2d0
         self.vehicle_interface = vehicle_interface
         self.times = [(5.0,20.0),(30.0,35.0)]
         self.t_start = None
@@ -1093,17 +564,10 @@
             self.t_start = self.vehicle_interface.time()
         t = self.vehicle_interface.time() - self.t_start
         res = {}
-<<<<<<< HEAD
         for times in self.times:
             if t >= times[0] and t <= times[1]:
                 res['pedestrian0'] = box_to_fake_agent((0,0,0,0))
                 print("Detected a pedestrian")
-        return res
-=======
-        for time_range in self.times:
-            if t >= time_range[0] and t <= time_range[1]:
-                res['pedestrian0'] = box_to_fake_agent((0, 0, 0, 0))
-                rospy.loginfo("Detected a pedestrian (simulated)")
         return res
 
 
@@ -1117,5 +581,4 @@
 
 
 if __name__ == '__main__':
-    pass
->>>>>>> c640e2d0
+    pass