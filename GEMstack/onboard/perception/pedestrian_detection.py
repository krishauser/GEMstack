"""
Top ouster lidar + Oak front camera fusion, object detection
"""
"""
Terminal 1:
---------------
source /opt/ros/noetic/setup.bash && source /catkin_ws/devel/setup.bash
roscore

Terminal 2:
---------------
source /opt/ros/noetic/setup.bash && source /catkin_ws/devel/setup.bash
python3 GEMstack/onboard/perception/transform.py

Terminal 3:
---------------
source /opt/ros/noetic/setup.bash && source /catkin_ws/devel/setup.bash
rosbag play -l ~/rosbags/vehicle.bag

Terminal 4:
---------------
source /opt/ros/noetic/setup.bash && source /catkin_ws/devel/setup.bash
cd GEMStack
python3 main.py --variant=detector_only launch/pedestrian_detection.yaml

Terminal 5:
---------------
source /opt/ros/noetic/setup.bash && source /catkin_ws/devel/setup.bash
rviz
"""

# Python 
import os
from typing import List, Dict
from collections import defaultdict
from datetime import datetime
import copy
# ROS, CV
import rospy
import message_filters
import tf
from cv_bridge import CvBridge
from sensor_msgs.msg import Image, PointCloud2
from visualization_msgs.msg import MarkerArray
# YOLO
from ultralytics import YOLO
from ultralytics.engine.results import Results, Boxes
# GEMStack
from ...state import AllState,VehicleState,ObjectPose,ObjectFrameEnum,AgentState,AgentEnum,AgentActivityEnum,ObjectFrameEnum
from .pedestrian_detection_utils import *
from ..interface.gem import GEMInterface, GNSSReading
from ..component import Component
from .IdTracker import IdTracker
from scipy.spatial.transform import Rotation as R
from septentrio_gnss_driver.msg import INSNavGeod

def box_to_fake_agent(box):
    """Creates a fake agent state from an (x,y,w,h) bounding box.
    
    The location and size are pretty much meaningless since this is just giving a 2D location.
    """
    x,y,w,h = box
    pose = ObjectPose(t=0,x=x+w/2,y=y+h/2,z=0,yaw=0,pitch=0,roll=0,frame=ObjectFrameEnum.CURRENT)
    dims = (w,h,0)
    return AgentState(pose=pose,dimensions=dims,outline=None,type=AgentEnum.PEDESTRIAN,activity=AgentActivityEnum.MOVING,velocity=(0,0,0),yaw_rate=0)


class PedestrianDetector2D(Component):
    # TODO: Pull params into a JSON/yaml
    # TODO: Convert some lists into np.arrays, vectorize calculations
    # TODO: Implement logging instead of print, cleanup comments
    # TODO: Cleanup funcs + split into separate classes
    # TODO: Decide if we want to name dets "peds" or "objs"/"agents"
    #       Maybe peds for now and Agents in agent_detection.py?
    def __init__(self, vehicle_interface : GEMInterface) -> None:
        self.vehicle_interface = vehicle_interface
        # Publish debug/viz rostopics if true
        self.debug = True
        # Setup variables
        self.bridge = CvBridge()
        # TODO: Wrap detector into GEMDetector?
        self.detector = YOLO(os.getcwd()+'/GEMstack/knowledge/detection/yolov8n.pt')
        # track_id: AgentState
        self.prev_agents = dict()         
        self.current_agents = dict()
        self.current_agent_obj_dims = dict()
        # TODO Implement time
        self.confidence = 0.7
        self.classes_to_detect = 0
        self.ground_threshold = -2.0
        self.max_human_depth = 0.9
        self.vehicle_frame = True # Indicate whether pedestrians centroids and point clouds are in the vehicle frame

        # Load calibration data
        # TODO: Maybe lets add one word or link what R t K are?
        self.R_lidar_to_oak = load_extrinsics(os.getcwd() + '/GEMstack/onboard/perception/calibration/extrinsics/R.npy')
        self.t_lidar_to_oak = load_extrinsics(os.getcwd() + '/GEMstack/onboard/perception/calibration/extrinsics/t.npy')
        self.K = load_intrinsics(os.getcwd() + '/GEMstack/onboard/perception/calibration/camera_intrinsics.json')

        self.R_lidar_to_vehicle = np.array([[0.9995121, 0.02132941, 0.02281911], 
            [-0.02124771, 0.99976695, -0.00381707], 
            [-0.02289521, 0.00333035, 0.9997323]])
        self.t_lidar_to_vehicle = np.array([[0.0], [0.0], [0.35]])

        # To calculate vehicle to start frame data
        self.t_start_to_world = None
        self.t_vehicle_to_world = None
        self.t_vehicle_to_start = None

        # Rospy Subscribers and sychronizers
        # self.rgb_rosbag = message_filters.Subscriber('/oak/rgb/image_raw', Image)
        # self.top_lidar_rosbag = message_filters.Subscriber('/ouster/points', PointCloud2)
        # self.sync = message_filters.ApproximateTimeSynchronizer([self.rgb_rosbag, self.top_lidar_rosbag], queue_size=10, slop=0.1)
        # self.sync.registerCallback(self.ouster_oak_callback)

        # GEMStack Subscribers and sychronizers
        # LIDAR Camera fusion
        self.vehicle_interface.subscribe_sensor('sensor_fusion_Lidar_Camera',self.ouster_oak_callback)

        # LIDAR Camera GNSS fusion
        # self.vehicle_interface.subscribe_sensor('sensor_fusion_Lidar_Camera_GNSS',self.ouster_oak_callback)

        # TF listener to get transformation from LiDAR to Camera
        self.tf_listener = tf.TransformListener()

        if self.debug: self.init_debug()

        self.prev_time = None # Time in seconds since last scan for basic velocity calculation
        self.curr_time = None # Time in seconds of current scan for basic velocity calculation
        self.id_tracker = IdTracker()
        
        # Update function variables
        self.t_start = datetime.now() # Estimated start frame time
        self.start_pose_abs = None # Get this from GNSS (GLOBAL frame)
        self.current_vehicle_state = None # Current vehicle state from GNSS in GLOBAL frame
        self.previous_vehicle_state = None # Previous vehicle state from GNSS in GLOBAL frame
    
    def init_debug(self,) -> None:
         # Debug Publishers
        self.pub_pedestrians_pc2 = rospy.Publisher("/point_cloud/pedestrians", PointCloud2, queue_size=10)
        self.pub_obj_centers_pc2 = rospy.Publisher("/point_cloud/obj_centers", PointCloud2, queue_size=10)
        self.pub_bboxes_markers = rospy.Publisher("/markers/bboxes", MarkerArray, queue_size=10)
        self.pub_image = rospy.Publisher("/camera/image_detection", Image, queue_size=1)

    
    # Test code to check gnss , can be removed
    # Debugging
    def gnss_test(self, cv_image: cv2.Mat, lidar_points: np.ndarray, vehicle_state: GNSSReading):
        print(f"vehicle global state: {vehicle_state}")


    def update(self, vehicle : VehicleState) -> Dict[str,AgentState]:

        # Edge cases

        if(self.current_vehicle_state == None and self.previous_vehicle_state == None):
            self.current_vehicle_state = vehicle
            # We get vehicle state from GNSS in global state
            # Storing initial pose
            if (self.start_pose_abs == None):
                self.start_pose_abs = vehicle.pose
            return self.current_agents
        else:
            self.previous_vehicle_state = self.current_vehicle_state
            self.current_vehicle_state = vehicle

        if(self.current_agent_obj_dims == {}):
            return self.current_agents
        
        print(f"Global state : {vehicle}")

        # Convert pose to start state. Need to use previous_vehicle state as pedestrian info is delayed
        vehicle_start_pose = vehicle.pose.to_frame(ObjectFrameEnum.START,self.previous_vehicle_state.pose,self.start_pose_abs)
        print(f"Start state : {vehicle_start_pose}")

        print(f"ped pose vehicle state = {self.current_agent_obj_dims['pose']}")
        print(f"ped dimenstions vehicle state = {self.current_agent_obj_dims['dims']}")

        # converting to start frame
        for i,pose in enumerate(self.current_agent_obj_dims['pose']):
            self.current_agent_obj_dims['pose'][i] = np.array(vehicle_start_pose.apply(pose))

        for i,dims in enumerate(self.current_agent_obj_dims['dims']):
            self.current_agent_obj_dims['dims'][i] = np.array(vehicle_start_pose.apply(dims))


        print(f"ped pose start state = {self.current_agent_obj_dims['pose']}")
        print(f"ped dimenstions start state = {self.current_agent_obj_dims['dims']}")

        # Prepare variables for find_vels_and_ids
        self.prev_agents = self.current_agents.copy()
        self.current_agents.clear()
        # Note this below function will probably throw a type error. I think we'll need to index the 
        # tuples by index 0 in the lists but I'm not sure:
        agents = self.create_agent_states(obj_centers=self.current_agent_obj_dims['pose'], obj_dims=self.current_agent_obj_dims['dims'])

        # Calculating the velocity of agents and tracking their ids
        self.find_vels_and_ids(agents=agents)

        # Convert to current vehicle frame here for planning group.
        # Create a new dictionary here which is a deepcopy of self.current_agents
        # convert this new dictionary to current vehicle frame
        # return this new dictionary
        # OR just make planning group do the conversion. Depends on what data we want to log?

        return self.current_agents

    # TODO: Improve Algo Knn, ransac, etc.
    def find_centers(self, clusters: List[List[np.ndarray]]) -> List[np.ndarray]:
        clusters = [np.array(clust) for clust in clusters]
        centers = [np.array(()) if clust.size == 0 else np.mean(clust, axis=0) for clust in clusters]
        return centers
    
    # Beware: AgentState(PhysicalObject) builds bbox from 
    # dims [-l/2,l/2] x [-w/2,w/2] x [0,h], not
    # [-l/2,l/2] x [-w/2,w/2] x [-h/2,h/2]
    def find_dims(self, clusters: List[List[np.ndarray]]) -> List[np.ndarray]:
        # Add some small constant to height to compensate for
        # objects distance to ground we filtered from lidar, 
        # other heuristics to imrpove stability for find_ funcs ?
        clusters = [np.array(clust) for clust in clusters]
        dims = [np.array(()) if clust.size == 0 else np.max(clust, axis= 0) - np.min(clust, axis= 0) for clust in clusters]
        return dims
    
    # TODO: Separate debug/viz class, bbox and 2d 3d points funcs 
    def viz_object_states(self, cv_image, boxes, extracted_pts_all):
        # Extract 3D pedestrians points in lidar frame
        # ** These are camera frame after transform_lidar_points, right?
        # ** It was in camera frame before. I fixed it. Now they are in lidar frame!
        pedestrians_3d_pts = [[] if len(extracted_pts) == 0 else list(extracted_pts[:, -3:]) for extracted_pts in extracted_pts_all] 

        # Object center viz
        obj_3d_obj_centers = list()
        obj_3d_obj_dims = list()
        for track_id, agent in self.current_agents.items():
            if agent.pose.x != None and agent.pose.y != None and agent.pose.z != None:
                obj_3d_obj_centers.append((agent.pose.x, agent.pose.y, agent.pose.z)) # **
            if agent.dimensions != None and agent.dimensions[0] != None and agent.dimensions[1] != None and agent.dimensions[2] != None:
                obj_3d_obj_dims.append(agent.dimensions)
        
        # Extract 2D pedestrians points and bbox in camera frame
        extracted_2d_pts = [[] if len(extracted_pts) == 0 else list(extracted_pts[:, :2].astype(int)) for extracted_pts in extracted_pts_all]
        flattened_pedestrians_2d_pts = list()
        for pts in extracted_2d_pts:    flattened_pedestrians_2d_pts.extend(pts)

        for ind, bbox in enumerate(boxes):
            xywh = bbox.xywh[0].tolist()
            cv_image = vis_2d_bbox(cv_image, xywh, bbox)
        
        flattened_pedestrians_3d_pts = list() 
        for pts in pedestrians_3d_pts: flattened_pedestrians_3d_pts.extend(pts)
	
        if len(flattened_pedestrians_3d_pts) > 0:
            # Draw projected 2D LiDAR points on the image.
            for pt in flattened_pedestrians_2d_pts:
                cv2.circle(cv_image, pt, 2, (0, 0, 255), -1)
            ros_img = self.bridge.cv2_to_imgmsg(cv_image, 'bgr8')
            self.pub_image.publish(ros_img)  

            # Draw 3D pedestrian pointclouds
            if self.vehicle_frame:
                # If in vehicle frame, tranform 3D pedestrians points to vehicle frame for better visualization.
                flattened_pedestrians_3d_pts_vehicle = transform_lidar_points(np.array(flattened_pedestrians_3d_pts), self.R_lidar_to_vehicle, self.t_lidar_to_vehicle)
                flattened_pedestrians_3d_pts = flattened_pedestrians_3d_pts_vehicle

            # Create point cloud from extracted 3D points
            ros_extracted_pedestrian_pc2 = create_point_cloud(flattened_pedestrians_3d_pts)
            self.pub_pedestrians_pc2.publish(ros_extracted_pedestrian_pc2)

        # Draw 3D pedestrian centers and dimensions
        if len(obj_3d_obj_centers) > 0 and len(obj_3d_obj_dims) > 0:
            # Draw 3D pedestrian center pointclouds
            ros_obj_3d_obj_centers_pc2 = create_point_cloud(obj_3d_obj_centers, color=(0, 128, 0))
            self.pub_obj_centers_pc2.publish(ros_obj_3d_obj_centers_pc2)

            # Draw 3D pedestrian bboxes markers
            # Create bbox marker from pedestrain dimensions
            ros_delete_bboxes_markers = delete_bbox_marker()
            self.pub_bboxes_markers.publish(ros_delete_bboxes_markers)
            ros_pedestrians_bboxes_markers = create_bbox_marker(obj_3d_obj_centers, obj_3d_obj_dims)
            self.pub_bboxes_markers.publish(ros_pedestrians_bboxes_markers)
        

    def update_object_states(self, track_result: List[Results], extracted_pts_all: List[np.ndarray]) -> None:
<<<<<<< HEAD
=======
        # self.current_agent_obj_dims.clear()
>>>>>>> c8495440
        # Return if no track results available
        if track_result[0].boxes.id == None:
            return

        # Change pedestrians_3d_pts to dicts matching track_ids
        track_ids = track_result[0].boxes.id.int().cpu().tolist()
        num_objs = len(track_ids)
        boxes = track_result[0].boxes

        # Extract 3D pedestrians points in lidar frame
        # ** These are camera frame after transform_lidar_points, right?
        # ** It was in camera frame before. I fixed it. Now they are in lidar frame!
        pedestrians_3d_pts = [[] if len(extracted_pts) == 0 else list(extracted_pts[:, -3:]) for extracted_pts in extracted_pts_all] 
        if len(pedestrians_3d_pts) != num_objs:
            raise Exception('Perception - Camera detections, points clusters num. mismatch')
        
        # TODO: Slower but cleaner to pass dicts of AgentState
        #       or at least {track_ids: centers/pts/etc}
        # TODO: Combine funcs for efficiency in C.
        #       Separate numpy prob still faster for now
        obj_centers = self.find_centers(pedestrians_3d_pts) # Centers are calculated in lidar frame here
        obj_dims = self.find_dims(pedestrians_3d_pts)

<<<<<<< HEAD
        # If in vehicle frame, transform centers from top_lidar frame to vehicle frame
        # Need to transform the center point one by one since matrix op can't deal with empty points
        if self.vehicle_frame:
            obj_centers_vehicle = []
            for obj_center in obj_centers:
                if len(obj_center) > 0:
                    obj_center = np.array([obj_center])
                    obj_center_vehicle = transform_lidar_points(obj_center, self.R_lidar_to_vehicle, self.t_lidar_to_vehicle)[0]
                    obj_centers_vehicle.append(obj_center_vehicle)
                else:
                    obj_centers_vehicle.append(np.array(()))
            obj_centers = obj_centers_vehicle

        agents = self.create_agent_states(obj_centers=obj_centers, obj_dims=obj_dims)

        self.find_vels_and_ids(agents=agents)
            
    # TODO: Refactor to make more efficient
    # TODO: Moving Average across last N iterations pos/vel? Less spurious vals
    # TODO Fix velocity calculation to calculate in ObjectFrameEnum.START
    def find_vels_and_ids(self, agents: List[AgentState]):
        self.current_agents.clear()
=======
        # Pose is stored in vehicle frame and converted to start frame in the update function 
        obj_centers_vehicle = []
        for obj_center in obj_centers:
            if len(obj_center) > 0:
                obj_center = np.array([obj_center])
                obj_center_vehicle = transform_lidar_points(obj_center, self.R_lidar_to_vehicle, self.t_lidar_to_vehicle)[0]
                obj_centers_vehicle.append(obj_center_vehicle)
            else:
                obj_centers_vehicle.append(np.array(()))
        obj_centers = obj_centers_vehicle

        if(len(obj_center) != 0) and (len(obj_dims) != 0):
            self.current_agent_obj_dims["pose"] = obj_center
            self.current_agent_obj_dims["dims"] = obj_dims

    # TODO: Refactor to make more efficient
    # TODO: Moving Average across last N iterations pos/vel? Less spurious vals
    def find_vels_and_ids(self, agents: List[AgentState]):
        # self.prev_agents was assigned a deepcopy of self.current_agents and then self.current_agents
        # was cleared before this function was called
        
>>>>>>> c8495440
        # Nothing was scanned, erase current (for current output) and previous list (for next time through because nothing was scanned)
        if (len(agents) == 0):
            self.current_agents = {}
            return

        assigned = False
        num_agents = len(agents)

        for idx in range(num_agents):
            assigned = False

            # Loop through previous agents backwards
            for prev_id, prev_state in reversed(self.prev_agents.items()):
                # If a scanned agent overlaps with a previous agent, assume that they're the same agent
                if self.agents_overlap(agents[idx], prev_state):
                    assigned = True

                    if self.prev_time == None:
                        # This will be triggered if the very first message has pedestrians in it
                        vel = np.array([0, 0, 0])
                    else:
                        delta_t = self.curr_time - self.prev_time
                        vel = (np.array([agents[idx].pose.x, agents[idx].pose.y, agents[idx].pose.z]) - np.array([prev_state.pose.x, prev_state.pose.y, prev_state.pose.z])) / delta_t.total_seconds()
                    print("VELOCITY:")
                    print(vel)
                    
                    # Fix start frame agent and store in this dict:
                    agents[idx].track_id = prev_id
                    agents[idx].activity = AgentActivityEnum.STOPPED if (np.all(vel == 0) or vel.size == 0) else AgentActivityEnum.MOVING
                    agents[idx].velocity = (0, 0, 0) if vel.size == 0 else tuple(vel)

<<<<<<< HEAD
                    self.current_agents[prev_id] = copy.deepcopy(agents[idx])
=======
                    self.current_agents[prev_id] = agents[idx]
>>>>>>> c8495440
                    del self.prev_agents[prev_id] # Remove previous agent from previous agents so it doesn't get assigned multiple times on accident
                    break
            
            if not assigned:
                # Set velocity to 0 and assign the new agent a new id with IdTracker
                id = self.id_tracker.get_new_id()
                
                # Fix start frame agent and store in this dict:
                agents[idx].track_id = id
                agents[idx].activity = AgentActivityEnum.UNDETERMINED
                agents[idx].velocity = (0, 0, 0)
<<<<<<< HEAD
                self.current_agents[id] = copy.deepcopy(agents[idx])
        self.prev_agents = copy.deepcopy(self.current_agents)
=======
                self.current_agents[id] = agents[idx]
>>>>>>> c8495440

    # Calculates whether 2 agents overlap. True if they do, false if not
    def agents_overlap(self, curr_agent: AgentState, prev_agent: AgentState) -> bool:
        # Calculate corners of AgentState
        # Beware: AgentState(PhysicalObject) builds bbox from 
        # dims [-l/2,l/2] x [-w/2,w/2] x [0,h], not
        # [-l/2,l/2] x [-w/2,w/2] x [-h/2,h/2]
        # TODO: confirm (z -> l, x -> w, y -> h)

        # Extract the corners of the agents:
        (x1_min, x1_max), (y1_min, y1_max), (z1_min, z1_max) = curr_agent.bounds() # Bounds of current agent
        (x2_min, x2_max), (y2_min, y2_max), (z2_min, z2_max) = prev_agent.bounds() # Bounds of previous agent

        # True if they overlap, false if not
        return (
            ( (x1_min <= x2_min and x2_min <= x1_max) or (x2_min <= x1_min and x1_min <= x2_max) ) and
            ( (y1_min <= y2_min and y2_min <= y1_max) or (y2_min <= y1_min and y1_min <= y2_max) ) and
            ( (z1_min <= z2_min and z2_min <= z1_max) or (z2_min <= z1_min and z1_min <= z2_max) )
        )

    def create_agent_states(self, obj_centers: List[np.ndarray], obj_dims: List[np.ndarray]) -> List[AgentState]:
        # Gate to check whether dims and centers are empty (will happen if no pedestrians are scanned):
        for idx in range(len(obj_dims) -1, -1, -1):
<<<<<<< HEAD
            if (obj_centers[idx].size == 0) or (obj_dims[idx].size == 0):
                del obj_centers[idx]
                del obj_dims[idx]

=======
            if (obj_centers[idx].size == 0) or (obj_dims[0].size == 0):
                del obj_centers[idx]
                del obj_dims[idx]
            elif (obj_centers[idx].size != obj_dims[0].size):
                del obj_centers[idx]
                del obj_dims[idx]
        
>>>>>>> c8495440
        # Create list of agent states in current vehicle frame:
        agents = []
        num_pairings = len(obj_centers)
        for idx in range(num_pairings):
            # Create agent in current frame:
            agents.append(AgentState(
                            track_id=0, # Temporary
                            pose=ObjectPose(t=(self.curr_time - self.t_start).total_seconds(), x=obj_centers[idx][0], y=obj_centers[idx][1], z=obj_centers[idx][2] - obj_dims[idx][2], yaw=0,pitch=0,roll=0,frame=ObjectFrameEnum.CURRENT),
                            # Beware: AgentState(PhysicalObject) builds bbox from 
                            # dims [-l/2,l/2] x [-w/2,w/2] x [0,h], not
                            # [-l/2,l/2] x [-w/2,w/2] x [-h/2,h/2]
                            # (l, w, h)
                            # TODO: confirm (z -> l, x -> w, y -> h)
                            dimensions=(obj_dims[idx][0], obj_dims[idx][1], obj_centers[idx][2] + obj_dims[idx][2]),  
                            outline=None,
                            type=AgentEnum.PEDESTRIAN,
                            activity=AgentActivityEnum.UNDETERMINED, # Temporary
                            velocity=None, # Temporary
                            yaw_rate=0
                        ))

        return agents
    

    # TODO : Generate Transformation matrix from vehicle to start
    # Just keeping this here incase we need it, at this moment this function will not be used.
    # def generate_vehicle_start_frame(self) -> np.ndarray:
    #     '''
    #     Creates T matrix for WORLD to START Frame and T matrix for WORLD to VEHICLE Frame
    #     Return T VEHICLE to START
    #     '''

    #     # T World to Start 
    #     start_x, start_y, start_z = self.current_vehicle_state.pose.x, self.current_vehicle_state.pose.y, self.current_vehicle_state.pose.z
    #     start_yaw, start_roll, start_pitch =  self.current_vehicle_state.pose.yaw, self.current_vehicle_state.pose.pitch, self.current_vehicle_state.pose.roll
    #     rotation_world_start = R.from_euler('xyz',[start_roll, start_pitch,start_yaw],degrees=False).as_matrix()
    #     self.t_start_to_world = np.eye(4)
    #     self.t_start_to_world[:3,:3] = rotation_world_start
    #     self.t_start_to_world[:3,3] = [start_x, start_y, start_z]


    #     # Converting vehicle_state from START to CURRENT
    #     self.current_vehicle_state.to_frame(frame=ObjectFrameEnum.CURRENT, current_pose=self.current_vehicle_state.pose, start_pose_abs=self.start_pose_abs)

    #     # T World to Vehicle
    #     vehicle_x, vehicle_y, vehicle_z = self.current_vehicle_state.pose.x, self.current_vehicle_state.pose.y, self.current_vehicle_state.pose.z
    #     vehicle_yaw, vehicle_roll, vehicle_pitch =  self.current_vehicle_state.pose.yaw, self.current_vehicle_state.pose.pitch, self.current_vehicle_state.pose.roll
    #     rotation_world_vehicle = R.from_euler('xyz',[vehicle_roll, vehicle_pitch, vehicle_yaw],degrees=False).as_matrix()
    #     self.t_vehicle_to_world = np.eye(4)
    #     self.t_vehicle_to_world[:3,:3] = rotation_world_vehicle
    #     self.t_vehicle_to_world[:3,3] = [vehicle_x, vehicle_y, vehicle_z]

    #     return np.linalg.inv(self.t_start_to_world @ np.linalg.inv(self.t_vehicle_to_world))


    # TODO: Slower but cleaner to input self.current_agents dict
    # TODO: Moving Average across last N iterations pos/vel? Less spurious vals
    # TODO Akul: Fix velocity calculation to calculate in ObjectFrameEnum.START
    #            Work towards own tracking class instead of simple YOLO track?
    #            Fix 1: division by time
    #            Fix 2: Put centers and dims in start frame for velocity calc +  final agentstate in update_object_states
    # ret: Dict[track_id: vel[x, y, z]]
    # def find_vels(self, track_ids: List[int], obj_centers: List[np.ndarray], obj_dims: List[np.ndarray]) -> Dict[int, np.ndarray]:
    #     # Object not seen -> velocity = None
    #     track_id_center_map = dict(zip(track_ids, obj_centers))
    #     vels = defaultdict(lambda: np.array(())) # None is faster, np.array matches other find_ methods.

    #     for prev_track_id, prev_agent in self.prev_agents.items():
    #         if prev_track_id in track_ids:
    #             # TODO: Add prev_agents to memory to avoid None velocity
    #             # We should only be missing prev pose on first sight of track_id Agent.
    #             # print("shape 1: ", track_id_center_map[prev_agent.track_id])
    #             # print("shape 2: ", np.array([prev_agent.pose.x, prev_agent.pose.y, prev_agent.pose.z]))
    #             # prev can be 3 separate Nones, current is just empty array... make this symmetrical
    #             if prev_agent.pose.x and prev_agent.pose.y and prev_agent.pose.z and track_id_center_map[prev_agent.track_id].shape == 3:
    #                 vels[prev_track_id] = (track_id_center_map[prev_track_id] - np.array([prev_agent.pose.x, prev_agent.pose.y, prev_agent.pose.z])) / (self.curr_time - self.prev_time)
    #     return vels

    def ouster_oak_callback(self, cv_image: cv2.Mat, lidar_points: np.ndarray):

        # Update times for basic velocity calculation
        self.prev_time = self.curr_time
        self.curr_time = datetime.now()

        self.cv_image = cv_image
        self.lidar_points = lidar_points

        # Convert to cv2 image and run detector
        # cv_image = self.bridge.imgmsg_to_cv2(rgb_image_msg, "bgr8") 
        track_result = self.detector.track(source=cv_image, classes=self.classes_to_detect, persist=True, conf=self.confidence)

        # Convert 1D PointCloud2 data to x, y, z coords
        # lidar_points = convert_pointcloud2_to_xyz(lidar_pc2_msg)
        # print("len lidar_points", len(lidar_points))

        # Downsample xyz point clouds
        downsampled_points = downsample_points(lidar_points)
        # print("len downsampled_points", len(downsampled_points))
        
        # Transform LiDAR points into the camera coordinate frame.
        lidar_in_camera = transform_lidar_points(downsampled_points, self.R_lidar_to_oak, self.t_lidar_to_oak)
        # print("len lidar_in_camera", len(lidar_in_camera))

        # Project the transformed points into the image plane.
        projected_pts = project_points(lidar_in_camera, self.K, downsampled_points)
        # print("projected_pts", len(projected_pts))

        # Process bboxes
        boxes = track_result[0].boxes

        extracted_pts_all = list()

        for ind, bbox in enumerate(boxes):
            xywh = bbox.xywh[0].tolist()

            # Extracting projected pts
            x, y, w, h = xywh
            left_bound = int(x - w / 2)
            right_bound = int(x + w / 2)
            top_bound = int(y - h / 2)
            bottom_bound = int(y + h / 2)

            pts = np.array(projected_pts)
            # Checking projected_pts length is very important
            if len(projected_pts) > 0:
                extracted_pts = pts[(pts[:, 0] > left_bound) &
                                    (pts[:, 0] < right_bound) &
                                    (pts[:, 1] > top_bound) &
                                    (pts[:, 1] < bottom_bound)
                                    ]

                # Apply ground and max distance filter to the extracted 5D points
                extracted_pts = filter_ground_points(extracted_pts, self.ground_threshold)
                extracted_pts = filter_depth_points(extracted_pts, self.max_human_depth)
                extracted_pts_all.append(extracted_pts)
            else: extracted_pts_all.append(np.array(()))
        
        # Generate Transformation matrix for vehicle to start
        self.update_object_states(track_result, extracted_pts_all)
        if self.debug: self.viz_object_states(cv_image, boxes, extracted_pts_all)


    def rate(self):
        return 4.0
    
    def state_inputs(self):
        return ['vehicle']
    
    def state_outputs(self):
        return ['agents']


class FakePedestrianDetector2D(Component):
    """Triggers a pedestrian detection at some random time ranges"""
    def __init__(self,vehicle_interface : GEMInterface):
        self.vehicle_interface = vehicle_interface
        self.times = [(5.0,20.0),(30.0,35.0)]
        self.t_start = None

    def rate(self):
        return 4.0
    
    def state_inputs(self):
        return ['vehicle']
    
    def state_outputs(self):
        return ['agents']
    
    def update(self, vehicle : VehicleState) -> Dict[str,AgentState]:
        if self.t_start is None:
            self.t_start = self.vehicle_interface.time()
        t = self.vehicle_interface.time() - self.t_start
        res = {}
        for times in self.times:
            if t >= times[0] and t <= times[1]:
                res['pedestrian0'] = box_to_fake_agent((0,0,0,0))
                print("Detected a pedestrian")
        return res<|MERGE_RESOLUTION|>--- conflicted
+++ resolved
@@ -282,10 +282,8 @@
         
 
     def update_object_states(self, track_result: List[Results], extracted_pts_all: List[np.ndarray]) -> None:
-<<<<<<< HEAD
-=======
+
         # self.current_agent_obj_dims.clear()
->>>>>>> c8495440
         # Return if no track results available
         if track_result[0].boxes.id == None:
             return
@@ -308,31 +306,6 @@
         #       Separate numpy prob still faster for now
         obj_centers = self.find_centers(pedestrians_3d_pts) # Centers are calculated in lidar frame here
         obj_dims = self.find_dims(pedestrians_3d_pts)
-
-<<<<<<< HEAD
-        # If in vehicle frame, transform centers from top_lidar frame to vehicle frame
-        # Need to transform the center point one by one since matrix op can't deal with empty points
-        if self.vehicle_frame:
-            obj_centers_vehicle = []
-            for obj_center in obj_centers:
-                if len(obj_center) > 0:
-                    obj_center = np.array([obj_center])
-                    obj_center_vehicle = transform_lidar_points(obj_center, self.R_lidar_to_vehicle, self.t_lidar_to_vehicle)[0]
-                    obj_centers_vehicle.append(obj_center_vehicle)
-                else:
-                    obj_centers_vehicle.append(np.array(()))
-            obj_centers = obj_centers_vehicle
-
-        agents = self.create_agent_states(obj_centers=obj_centers, obj_dims=obj_dims)
-
-        self.find_vels_and_ids(agents=agents)
-            
-    # TODO: Refactor to make more efficient
-    # TODO: Moving Average across last N iterations pos/vel? Less spurious vals
-    # TODO Fix velocity calculation to calculate in ObjectFrameEnum.START
-    def find_vels_and_ids(self, agents: List[AgentState]):
-        self.current_agents.clear()
-=======
         # Pose is stored in vehicle frame and converted to start frame in the update function 
         obj_centers_vehicle = []
         for obj_center in obj_centers:
@@ -354,7 +327,6 @@
         # self.prev_agents was assigned a deepcopy of self.current_agents and then self.current_agents
         # was cleared before this function was called
         
->>>>>>> c8495440
         # Nothing was scanned, erase current (for current output) and previous list (for next time through because nothing was scanned)
         if (len(agents) == 0):
             self.current_agents = {}
@@ -386,11 +358,7 @@
                     agents[idx].activity = AgentActivityEnum.STOPPED if (np.all(vel == 0) or vel.size == 0) else AgentActivityEnum.MOVING
                     agents[idx].velocity = (0, 0, 0) if vel.size == 0 else tuple(vel)
 
-<<<<<<< HEAD
-                    self.current_agents[prev_id] = copy.deepcopy(agents[idx])
-=======
                     self.current_agents[prev_id] = agents[idx]
->>>>>>> c8495440
                     del self.prev_agents[prev_id] # Remove previous agent from previous agents so it doesn't get assigned multiple times on accident
                     break
             
@@ -402,12 +370,7 @@
                 agents[idx].track_id = id
                 agents[idx].activity = AgentActivityEnum.UNDETERMINED
                 agents[idx].velocity = (0, 0, 0)
-<<<<<<< HEAD
-                self.current_agents[id] = copy.deepcopy(agents[idx])
-        self.prev_agents = copy.deepcopy(self.current_agents)
-=======
                 self.current_agents[id] = agents[idx]
->>>>>>> c8495440
 
     # Calculates whether 2 agents overlap. True if they do, false if not
     def agents_overlap(self, curr_agent: AgentState, prev_agent: AgentState) -> bool:
@@ -431,20 +394,12 @@
     def create_agent_states(self, obj_centers: List[np.ndarray], obj_dims: List[np.ndarray]) -> List[AgentState]:
         # Gate to check whether dims and centers are empty (will happen if no pedestrians are scanned):
         for idx in range(len(obj_dims) -1, -1, -1):
-<<<<<<< HEAD
-            if (obj_centers[idx].size == 0) or (obj_dims[idx].size == 0):
-                del obj_centers[idx]
-                del obj_dims[idx]
-
-=======
             if (obj_centers[idx].size == 0) or (obj_dims[0].size == 0):
                 del obj_centers[idx]
                 del obj_dims[idx]
             elif (obj_centers[idx].size != obj_dims[0].size):
                 del obj_centers[idx]
                 del obj_dims[idx]
-        
->>>>>>> c8495440
         # Create list of agent states in current vehicle frame:
         agents = []
         num_pairings = len(obj_centers)
