--- conflicted
+++ resolved
@@ -62,7 +62,6 @@
         raw = readings.to_state(vehicle_pose_global)
 
         #filtering speed
-<<<<<<< HEAD
         # filt_vel     = self.speed_filter(raw.v)
         raw.v = self.gnss_speed
         return raw
@@ -113,13 +112,9 @@
         raw = readings.to_state(self.Vioslam_pose)
 
         #filtering speed
-        filt_vel     = self.speed_filter(raw.v)
-        raw.v = filt_vel
-=======
         raw.v = self.gnss_speed
         #filt_vel     = self.speed_filter(raw.v)
         #raw.v = filt_vel
->>>>>>> 53e9cc96
         return raw
         
 
