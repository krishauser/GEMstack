--- conflicted
+++ resolved
@@ -9,7 +9,7 @@
 from ...mathutils.signal import OnlineLowPassFilter
 from ..interface.gem import GEMInterface
 from ..component import Component
-# from ..interface.gem_hardware import GNSSReading
+from ..interface.gem_hardware import GNSSReading
 
 class GNSSStateEstimator(Component):
     """Just looks at the GNSS reading to estimate the vehicle state"""
@@ -25,16 +25,10 @@
         self.status = None
 
     # Get GNSS information
-<<<<<<< HEAD
-    # def gnss_callback(self, reading : GNSSReading):
-    #     self.gnss_pose = reading.pose
-    #     self.status = reading.status
-=======
     def gnss_callback(self, reading : GNSSReading):
         self.gnss_pose = reading.pose
         self.gnss_speed = reading.speed
         self.status = reading.status
->>>>>>> 69f2d38e
     
     def rate(self):
         return 10.0
