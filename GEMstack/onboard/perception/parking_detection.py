--- conflicted
+++ resolved
@@ -4,11 +4,7 @@
 from sensor_msgs.msg import PointCloud2
 from typing import Dict
 from ..component import Component 
-<<<<<<< HEAD
 from ...state import ObjectPose, ObjectFrameEnum, Obstacle, ObstacleMaterialEnum, ObstacleStateEnum, AllState
-=======
-from ...state import ObjectPose, ObjectFrameEnum, Obstacle, ObstacleMaterialEnum
->>>>>>> 711bb3c8
 from ..interface.gem import GEMInterface
 from .utils.constants import *
 from .utils.math_utils import *
@@ -155,20 +151,12 @@
 
     def update(self, state: AllState):
         # Initial variables
-<<<<<<< HEAD
-        goal_parking_spot = None
-        parking_obstacles_pose = []
-        parking_obstacles_dim = []
-        ordered_cone_ground_centers_2D = []
-        cone_obstacles = state.obstacles
-=======
         parking_goals = []
         best_parking_spots = []
         parking_obstacles_poses = []
         parking_obstacles_dims = []
         grouped_ordered_ground_centers_2D = []
-
->>>>>>> 711bb3c8
+        cone_obstacles = state.obstacles
         # Populate cone points
         cone_pts_3D = []
         for cone in cone_obstacles.values():
