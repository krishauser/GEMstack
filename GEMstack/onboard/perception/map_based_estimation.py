--- conflicted
+++ resolved
@@ -218,9 +218,7 @@
     
     return current_transform
 
-
-
-def transform_to_pose(transformation_matrix,origin):
+def transform_to_pose(transformation_matrix):
     """Convert transformation matrix to position and orientation (RPY)."""
     # Extract translation
     x, y, z = transformation_matrix[:3, 3]
@@ -233,21 +231,7 @@
      
     lat_deg,lon_deg = utm.to_latlon(x, y, 16, "N")
     
-<<<<<<< HEAD
     return lon_deg,lat_deg,z,roll,pitch,yaw
-=======
-    
-    # return x, y, z, roll, pitch, yaw
-
-    # Calculate position relative to origin in meters
-    easting = x + origin[0]
-    northing = y + origin[1]
-    height = z + origin[2]
-     
-    lon_deg,lat_deg = utm.to_latlon(easting, northing, 16, "N")
-    
-    return lon_deg,lat_deg,height,roll,pitch,yaw
->>>>>>> 65ddc110
 
 class MapBasedStateEstimator(Component):
     """Just looks at the GNSS reading to estimate the vehicle state"""
