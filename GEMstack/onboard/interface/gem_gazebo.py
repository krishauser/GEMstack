--- conflicted
+++ resolved
@@ -365,63 +365,6 @@
 
     def subscribe_sensor(self, name, callback, type=None):
         if name == 'gnss':
-<<<<<<< HEAD
-            topic = self.ros_sensor_topics['gnss']
-            def gnss_callback_wrapper(gnss_msg: INSNavGeod):
-                roll, pitch, yaw = gnss_msg.roll, gnss_msg.pitch, gnss_msg.heading
-                # Convert from degrees to radians
-                roll, pitch, yaw = math.radians(roll), math.radians(pitch), math.radians(yaw)
-
-                # Transform yaw to correct frame - Gazebo typically uses ROS standard frame (x-forward)
-                # while navigation uses x-east reference frame
-                # Need to convert from Gazebo's frame to navigation heading, then to navigation yaw
-
-                # Assuming Gazebo's yaw is 0 when facing east (ROS REP 103 convention)
-                # Convert IMU's yaw to heading (CW from North), then to navigation yaw (CCW from East)
-                # This handles the coordinate frame differences between Gazebo and the navigation frame
-                # Negate yaw to convert from ROS to heading
-                heading = transforms.yaw_to_heading(-yaw - np.pi/2, degrees=False)
-                navigation_yaw = transforms.heading_to_yaw(
-                    heading, degrees=False)
-
-                # Create fused pose with transformed yaw
-                pose = ObjectPose(
-                    frame=ObjectFrameEnum.GLOBAL,
-                    t=gnss_msg.header.stamp,
-                    x=gnss_msg.longitude,
-                    y=gnss_msg.latitude,
-                    z=gnss_msg.height,
-                    roll=roll,
-                    pitch=pitch,
-                    yaw=navigation_yaw
-                )
-                
-                # Save the vehicle's GPS pose for coordinate transformation
-                self.vehicle_gps_pose = pose
-
-                # Calculate speed from GNSS
-                self.last_reading.speed = np.linalg.norm([gnss_msg.ve, gnss_msg.vn])
-
-                # Create GNSS reading with fused data
-                reading = GNSSReading(
-                    pose=pose,
-                    speed=self.last_reading.speed,
-                    status='error' if gnss_msg.error else 'ok'
-                )
-                # Added debug
-                print(
-                    f"[GNSS] Raw coordinates: Lat={gnss_msg.latitude:.6f}, Lon={gnss_msg.longitude:.6f}")
-                # Added debug
-                print(
-                    f"[GNSS-FUSED] Orientation: Roll={roll:.2f}, Pitch={pitch:.2f}, Yaw={yaw:.2f} rad")
-                # Added debug
-                print(f"[GNSS-FUSED] Speed: {self.last_reading.speed:.2f} m/s")
-
-                callback(reading)
-
-            self.gnss_sub = rospy.Subscriber(topic, INSNavGeod, gnss_callback_wrapper)
-        
-=======
             topic = self.ros_sensor_topics[name]
             if self.is_gem_e2:  # GEM e2 uses Novatel GNSS
                 if self.debug:
@@ -492,6 +435,9 @@
                             pitch=pitch,
                             yaw=yaw
                         )
+                
+                        # Save the vehicle's GPS pose for coordinate transformation
+                        self.vehicle_gps_pose = pose
 
                         # Calculate speed from GNSS
                         self.last_reading.speed = np.linalg.norm([gnss_msg.ve, gnss_msg.vn])
@@ -513,7 +459,6 @@
 
                     self.gnss_sub = rospy.Subscriber(topic, INSNavGeod, callback_with_gnss_reading)
 
->>>>>>> a2a10344
         elif name == 'top_lidar':
             topic = self.ros_sensor_topics[name]
             if type is not None and (type is not PointCloud2 and type is not np.ndarray):
