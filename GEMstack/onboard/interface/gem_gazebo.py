--- conflicted
+++ resolved
@@ -1,3 +1,4 @@
+from GEMstack.state.obstacle import ObstacleMaterialEnum, ObstacleState, ObstacleStateEnum
 from GEMstack.state.obstacle import ObstacleMaterialEnum, ObstacleState, ObstacleStateEnum
 from .gem import *
 from ...utils import settings
@@ -60,14 +61,11 @@
     'truck': 'medium_truck',
     'large_truck': 'large_truck',
     'cone': 'traffic_cone'
-<<<<<<< HEAD
-=======
 }
 
 # Map model prefixes to obstacle types
 MODEL_PREFIX_TO_OBSTACLE_TYPE = {
     'cone': 'traffic_cone'
->>>>>>> 8caa9fe2
 }
 
 class GEMGazeboInterface(GEMInterface):
@@ -77,11 +75,7 @@
         GEMInterface.__init__(self)
         self.max_send_rate = settings.get('vehicle.max_command_rate', 10.0)
         self.ros_sensor_topics = settings.get('vehicle.sensors.ros_topics')
-<<<<<<< HEAD
-        print("GEM Gazebo Interface initialized", self.ros_sensor_topics)
-=======
         self.debug = settings.get('vehicle.debug', True)
->>>>>>> 8caa9fe2
         self.last_command_time = 0.0
         self.last_reading = GEMVehicleReading()
         self.last_reading.speed = 0.0
@@ -226,18 +220,12 @@
             # Skip the vehicle model itself
             if i == vehicle_idx:
                 continue
-
                 
             # Check if this model should be tracked as an agent or obstacle
             agent_type = None
             for prefix in self.tracked_model_prefixes:
 
                 if model_name.lower().startswith(prefix.lower()):
-<<<<<<< HEAD
-                    # print(f"Processing model: {model_name}")
-                    # Find the appropriate agent type from the prefix
-=======
->>>>>>> 8caa9fe2
                     for key, value in MODEL_PREFIX_TO_AGENT_TYPE.items():
                         if prefix.lower().startswith(key.lower()):
                             agent_type = value
@@ -305,43 +293,6 @@
             rot_x = rel_x * cos_yaw - rel_y * sin_yaw
             rot_y = rel_x * sin_yaw + rel_y * cos_yaw
             
-<<<<<<< HEAD
-            # Create agent state
-            if not model_name.startswith('cone'):
-                print(f"Detected AGENT: {model_name}")
-                agent_state = AgentState(
-                    pose=agent_pose,  # Using START frame pose
-                    dimensions=dimensions,
-                    outline=None,
-                    type=getattr(AgentEnum, agent_type.upper()),
-                    activity=activity,
-                    velocity=velocity,
-                    yaw_rate=angular_vel.z
-                )
-                
-                # Store current position for next velocity calculation (using raw positions)
-                self.last_agent_positions[model_name] = (position.x, position.y, position.z)
-                self.last_agent_velocities[model_name] = velocity
-                # Call the callback with the agent state
-                self.agent_detector_callback(model_name, agent_state)
-
-            if model_name.startswith('cone'):
-                # print(f"Detected cone: {model_name}")
-                # Create obstacle state for cones
-                obstacle_state = ObstacleState(
-                    dimensions=(0,0,0),
-                    outline=None,
-                    pose=agent_pose,
-                    type=ObstacleMaterialEnum.TRAFFIC_CONE,
-                    activity=ObstacleStateEnum.STANDING,
-                    velocity=(0, 0, 0),
-                    yaw_rate=0
-                )
-                self.cone_detector_callback(model_name, obstacle_state)
-
-            
-
-=======
             # Adjust yaw relative to *initial* vehicle orientation
             rel_yaw = yaw - self.initial_vehicle_model_pose.yaw
             
@@ -464,7 +415,6 @@
         
         # Call the callback with the obstacle state
         self.obstacle_detector_callback(model_name, obstacle_state)
->>>>>>> 8caa9fe2
 
     def subscribe_sensor(self, name, callback, type=None):
         if name == 'gnss':
@@ -607,17 +557,10 @@
                 raise ValueError("GEMGazeboInterface only supports AgentState for agent_detector")
             self.agent_detector_callback = callback
 
-<<<<<<< HEAD
-        elif name == 'cone_detector':
-            if type is not None and type is not ObstacleState:
-                raise ValueError("GEMGazeboInterface only supports ObstacleState for cone_detector")
-            self.cone_detector_callback = callback
-=======
         elif name == 'obstacle_detector':
             if type is not None and type is not ObstacleState:
                 raise ValueError("GEMGazeboInterface only supports ObstacleState for obstacle_detector")
             self.obstacle_detector_callback = callback
->>>>>>> 8caa9fe2
 
     def hardware_faults(self) -> List[str]:
         # In simulation, we don't have real hardware faults
@@ -654,14 +597,6 @@
 
         # Calculate acceleration from pedal positions
         acceleration = pedal_positions_to_acceleration(accelerator_pedal_position, brake_pedal_position, v, 0, 1)
-<<<<<<< HEAD
-        print("acceleration before", acceleration)
-        # Apply reasonable limits to acceleration
-        max_accel = settings.get('vehicle.limits.max_acceleration', 1.0)
-        max_decel = -1 * settings.get('vehicle.limits.max_deceleration', 2.0) # cuz ackermann expects neg but pure pursiut wants positive decel val
-        print("max_accel", max_accel)
-        print("max_decel", max_decel)
-=======
         if self.debug:
             print("acceleration before", acceleration)
         
@@ -671,7 +606,6 @@
         if self.debug:
             print("max_accel", max_accel)
             print("max_decel", max_decel)
->>>>>>> 8caa9fe2
         acceleration = np.clip(acceleration, max_decel, max_accel)
 
         # Convert wheel angle to steering angle (front wheel angle)
@@ -686,13 +620,9 @@
         # Don't use infinite speed, instead calculate a reasonable target speed
         current_speed = v
         target_speed = current_speed
-<<<<<<< HEAD
-        print("acceleration ", acceleration)
-=======
         if self.debug:
             print("acceleration ", acceleration)
         
->>>>>>> 8caa9fe2
         if acceleration > 0:
             # Accelerating - set target speed to current speed plus some increment
             # This is more realistic than infinite speed
@@ -700,13 +630,9 @@
             target_speed = min(current_speed + acceleration * 0.5, max_speed)
         elif acceleration < 0:
             # Braking - set target speed to zero if deceleration is significant
-<<<<<<< HEAD
-            print("braking ", acceleration)
-=======
             if self.debug:
                 print("braking ", acceleration)
             
->>>>>>> 8caa9fe2
             if brake_pedal_position > 0.1:
                 target_speed = 0.0
 
