from .gem import *
from ...utils import settings
import math
<<<<<<< HEAD
=======
import time
>>>>>>> ec43ea22

# ROS Headers
import rospy
from sensor_msgs.msg import Image, PointCloud2, Imu, NavSatFix
from septentrio_gnss_driver.msg import INSNavGeod
from geometry_msgs.msg import Vector3Stamped
from sensor_msgs.msg import JointState  # For reading joint states from Gazebo
# Changed from AckermannDriveStamped
from ackermann_msgs.msg import AckermannDrive
from rosgraph_msgs.msg import Clock
from gazebo_msgs.msg import ModelStates
from tf.transformations import euler_from_quaternion


from ...state import ObjectPose,ObjectFrameEnum
from ...knowledge.vehicle.geometry import steer2front
from ...knowledge.vehicle.dynamics import pedal_positions_to_acceleration
from ...state import AgentState, AgentEnum, AgentActivityEnum

# OpenCV and cv2 bridge
import cv2
import numpy as np
from ...utils import conversions
from ...mathutils import transforms


@dataclass
class GNSSReading:
    pose: ObjectPose
    speed: float
    status: str


# Agent dimensions similar to what's in gem_simulator.py
AGENT_DIMENSIONS = {
    'pedestrian' : (0.5,0.5,1.6),
    'bicyclist' : (1.8,0.5,1.6),
    'car' : (4.0,2.5,1.4),
    'medium_truck': (6.0,2.5,3.0),
    'large_truck': (10.0,2.5,3.5)
}

# Map model prefixes to agent types
MODEL_PREFIX_TO_AGENT_TYPE = {
    'pedestrian': 'pedestrian',
    'person': 'pedestrian',
    'bicycle': 'bicyclist',
    'bike': 'bicyclist',
    'car': 'car',
    'vehicle': 'car',
    'truck': 'medium_truck',
    'large_truck': 'large_truck'
}

class GEMGazeboInterface(GEMInterface):
    """Interface for connecting to the GEM e2 vehicle in Gazebo simulation."""

    def __init__(self):
        GEMInterface.__init__(self)
        self.max_send_rate = settings.get('vehicle.max_command_rate', 10.0)
        self.ros_sensor_topics = settings.get('vehicle.sensors.ros_topics')
        self.last_command_time = 0.0
        self.last_reading = GEMVehicleReading()
        self.last_reading.speed = 0.0
        self.last_reading.steering_wheel_angle = 0.0
        self.last_reading.accelerator_pedal_position = 0.0
        self.last_reading.brake_pedal_position = 0.0
        self.last_reading.gear = 1
        self.last_reading.left_turn_signal = False
        self.last_reading.right_turn_signal = False
        self.last_reading.horn_on = False
        self.last_reading.wiper_level = 0
        self.last_reading.headlights_on = False

<<<<<<< HEAD
        # IMU data subscriber
        self.imu_sub = None
        self.imu_data = None
=======



>>>>>>> ec43ea22

        # GNSS data subscriber
        self.gnss_sub = None

        # Other sensors
        self.front_camera_sub = None
        self.front_depth_sub = None
        self.top_lidar_sub = None
        self.front_radar_sub = None

        # Agent detection
        self.model_states_sub = None
        self.tracked_model_prefixes = settings.get('simulator.agent_tracker.model_prefixes', 
                                                 ['pedestrian', 'bicycle', 'car'])
        self.agent_detector_callback = None
        self.last_agent_positions = {}
        self.last_agent_velocities = {}
        self.last_model_states_time = 0.0
        self.agent_detection_rate = settings.get('simulator.agent_tracker.rate', 10.0)  # Hz
        
        # Frame transformation variables
        self.start_pose_abs = None  # Initial vehicle pose in GLOBAL frame
        self.vehicle_model_pose = None  # Current vehicle pose from model_states
        self.vehicle_gps_pose = None  # Current vehicle pose from GPS
        self.t_start = None  # Start time
        
        # Stable transformation variables
        self.transform_initialized = False
        self.initial_vehicle_model_pose = None  # Vehicle pose in model_states at start
        
        self.faults = []

        # Gazebo vehicle control
        self.ackermann_pub = rospy.Publisher(
            '/ackermann_cmd', AckermannDrive, queue_size=1)
        self.ackermann_cmd = AckermannDrive()
        self.last_command = None  # Store the last command

        # Add clock subscription for simulation time
        self.sim_time = rospy.Time(0)
        self.clock_sub = rospy.Subscriber('/clock', Clock, self.clock_callback)

        # Subscribe to model states for agent detection
        self.model_states_sub = rospy.Subscriber('/gazebo/model_states', ModelStates, self.model_states_callback)

    def start(self):
        print("Starting GEM Gazebo Interface")

    def clock_callback(self, msg):
        self.sim_time = msg.clock

    def time(self):
        # Return Gazebo simulation time
        return self.sim_time.to_sec()

    def get_reading(self) -> GEMVehicleReading:
        return self.last_reading
<<<<<<< HEAD
    
    def model_states_callback(self, msg: ModelStates):
        current_time = self.time()
        
        # Check if we should process this update (rate limiting)
        if current_time - self.last_model_states_time < 1.0/self.agent_detection_rate:
            return
            
        # Calculate time delta since last update
        dt = current_time - self.last_model_states_time
        self.last_model_states_time = current_time
        
        # Skip if no callback is registered
        if self.agent_detector_callback is None:
            return
        
        # Find vehicle in model states
        vehicle_idx = -1
        for i, name in enumerate(msg.name):
            if name.lower() in ['gem_e4', 'gem_e2']:
                vehicle_idx = i
                break
                
        # If vehicle not found, cannot proceed
        if vehicle_idx < 0:
            return
            
        # Get vehicle position and orientation from model states
        vehicle_pos = msg.pose[vehicle_idx].position
        vehicle_ori = msg.pose[vehicle_idx].orientation
        quaternion = (vehicle_ori.x, vehicle_ori.y, vehicle_ori.z, vehicle_ori.w)
        _, _, vehicle_yaw = euler_from_quaternion(quaternion)
        
        # Create vehicle model pose in ABSOLUTE_CARTESIAN frame (Gazebo's native frame)
        self.vehicle_model_pose = ObjectPose(
            frame=ObjectFrameEnum.ABSOLUTE_CARTESIAN,
            t=current_time,
            x=vehicle_pos.x,
            y=vehicle_pos.y,
            z=vehicle_pos.z,
            yaw=vehicle_yaw
        )
        
        # Initialize stable transformation when we have both GPS and model data
        if not self.transform_initialized and self.vehicle_gps_pose is not None:
            # Initialize start pose and transformation data
            self.start_pose_abs = self.vehicle_gps_pose
            self.initial_vehicle_model_pose = self.vehicle_model_pose
            self.t_start = current_time
            self.transform_initialized = True
            
            print("STABLE TRANSFORMATION INITIALIZED:")
            print(f"  GPS position: ({self.start_pose_abs.x:.4f}, {self.start_pose_abs.y:.4f}, {self.start_pose_abs.z:.4f})")
            print(f"  Model position: ({self.initial_vehicle_model_pose.x:.4f}, {self.initial_vehicle_model_pose.y:.4f}, {self.initial_vehicle_model_pose.z:.4f})")
            print(f"  GPS orientation: {self.start_pose_abs.yaw:.4f} radians")
            print(f"  Model orientation: {self.initial_vehicle_model_pose.yaw:.4f} radians")
            
        # Process all models except the vehicle itself
        for i, model_name in enumerate(msg.name):
            # Skip the vehicle model itself
            if i == vehicle_idx:
                continue
                
            # Check if this model should be tracked as an agent
            agent_type = None
            for prefix in self.tracked_model_prefixes:
                if model_name.lower().startswith(prefix.lower()):
                    # Find the appropriate agent type from the prefix
                    for key, value in MODEL_PREFIX_TO_AGENT_TYPE.items():
                        if prefix.lower().startswith(key.lower()):
                            agent_type = value
                            break
                    break
                    
            if agent_type is None:
                continue  # Not an agent we're tracking
                
            # Get position and orientation from model states
            position = msg.pose[i].position
            orientation = msg.pose[i].orientation
            
            # Get velocity from twist
            linear_vel = msg.twist[i].linear
            angular_vel = msg.twist[i].angular
            
            # Convert orientation quaternion to euler angles
            quaternion = (orientation.x, orientation.y, orientation.z, orientation.w)
            roll, pitch, yaw = euler_from_quaternion(quaternion)
            
            # Create agent pose in ABSOLUTE_CARTESIAN frame (Gazebo's native frame)
            agent_global_pose = ObjectPose(
                frame=ObjectFrameEnum.ABSOLUTE_CARTESIAN,
                t=current_time,
                x=position.x,
                y=position.y,
                z=position.z,
                roll=roll,
                pitch=pitch,
                yaw=yaw
            )
            
            # Transform agent pose to START frame using stable transformation
            agent_pose = None
            if self.transform_initialized:
                # Calculate agent position relative to the *initial* vehicle position (from when START frame was established)
                rel_x = position.x - self.initial_vehicle_model_pose.x
                rel_y = position.y - self.initial_vehicle_model_pose.y
                rel_z = position.z - self.initial_vehicle_model_pose.z
                
                # Rotate by the *initial* vehicle orientation
                cos_yaw = math.cos(-self.initial_vehicle_model_pose.yaw)
                sin_yaw = math.sin(-self.initial_vehicle_model_pose.yaw)
                rot_x = rel_x * cos_yaw - rel_y * sin_yaw
                rot_y = rel_x * sin_yaw + rel_y * cos_yaw
                
                # Adjust yaw relative to *initial* vehicle orientation
                rel_yaw = yaw - self.initial_vehicle_model_pose.yaw
                
                # Create the pose in START frame using the stable transformation
                agent_pose = ObjectPose(
                    frame=ObjectFrameEnum.START,
                    t=current_time - self.t_start if self.t_start is not None else 0,
                    x=rot_x,
                    y=rot_y,
                    z=rel_z,
                    roll=roll,
                    pitch=pitch,
                    yaw=rel_yaw
                )
            else:
                # If transformation not initialized yet, just use the model_states pose
                agent_pose = agent_global_pose
            
            # Calculate velocity manually if twist data is zero or missing
            velocity = (linear_vel.x, linear_vel.y, linear_vel.z)
            velocity_is_zero = abs(linear_vel.x) < 1e-6 and abs(linear_vel.y) < 1e-6 and abs(linear_vel.z) < 1e-6
            
            if velocity_is_zero and model_name in self.last_agent_positions and dt > 0:
                # Calculate velocity from position difference
                prev_pos = self.last_agent_positions[model_name]
                dx = position.x - prev_pos[0]
                dy = position.y - prev_pos[1]
                dz = position.z - prev_pos[2]
                
                # Calculate velocity (position change / time)
                calculated_vel = (dx/dt, dy/dt, dz/dt)
                
                # Apply some smoothing with the previous velocity if available
                if model_name in self.last_agent_velocities:
                    prev_vel = self.last_agent_velocities[model_name]
                    # Apply exponential smoothing (0.7 current + 0.3 previous)
                    velocity = (
                        0.7 * calculated_vel[0] + 0.3 * prev_vel[0],
                        0.7 * calculated_vel[1] + 0.3 * prev_vel[1],
                        0.7 * calculated_vel[2] + 0.3 * prev_vel[2]
                    )
                else:
                    velocity = calculated_vel
            
            # Determine activity state based on velocity magnitude
            velocity_magnitude = np.linalg.norm(velocity)
            if velocity_magnitude < 0.1:
                activity = AgentActivityEnum.STOPPED
            elif velocity_magnitude > 5.0:  # Arbitrary threshold for "fast"
                activity = AgentActivityEnum.FAST
            else:
                activity = AgentActivityEnum.MOVING
                
            # Get agent dimensions
            dimensions = AGENT_DIMENSIONS.get(agent_type, (1.0, 1.0, 1.0))  # Default if unknown
            
            # Create agent state
            agent_state = AgentState(
                pose=agent_pose,  # Using START frame pose
                dimensions=dimensions,
                outline=None,
                type=getattr(AgentEnum, agent_type.upper()),
                activity=activity,
                velocity=velocity,
                yaw_rate=angular_vel.z
            )
            
            # Store current position for next velocity calculation (using raw positions)
            self.last_agent_positions[model_name] = (position.x, position.y, position.z)
            self.last_agent_velocities[model_name] = velocity
            
            # Call the callback with the agent state
            self.agent_detector_callback(model_name, agent_state)
=======

>>>>>>> ec43ea22

    def subscribe_sensor(self, name, callback, type=None):
        if name == 'gnss':
            topic = self.ros_sensor_topics['gnss']
            def gnss_callback_wrapper(gnss_msg: INSNavGeod):
                roll, pitch, yaw = gnss_msg.roll, gnss_msg.pitch, gnss_msg.heading
                # Convert from degrees to radians
                roll, pitch, yaw = math.radians(roll), math.radians(pitch), math.radians(yaw)

                # Transform yaw to correct frame - Gazebo typically uses ROS standard frame (x-forward)
                # while navigation uses x-east reference frame
                # Need to convert from Gazebo's frame to navigation heading, then to navigation yaw

                # Assuming Gazebo's yaw is 0 when facing east (ROS REP 103 convention)
                # Convert IMU's yaw to heading (CW from North), then to navigation yaw (CCW from East)
                # This handles the coordinate frame differences between Gazebo and the navigation frame
                # Negate yaw to convert from ROS to heading
                heading = transforms.yaw_to_heading(-yaw - np.pi/2, degrees=False)
                navigation_yaw = transforms.heading_to_yaw(
                    heading, degrees=False)

                # Create fused pose with transformed yaw
                pose = ObjectPose(
                    frame=ObjectFrameEnum.GLOBAL,
                    t=gnss_msg.header.stamp,
                    x=gnss_msg.longitude,
                    y=gnss_msg.latitude,
                    z=gnss_msg.height,
                    roll=roll,
                    pitch=pitch,
                    yaw=navigation_yaw
                )
                
                # Save the vehicle's GPS pose for coordinate transformation
                self.vehicle_gps_pose = pose

                # Calculate speed from GNSS
                self.last_reading.speed = np.linalg.norm([gnss_msg.ve, gnss_msg.vn])

                # Create GNSS reading with fused data
                reading = GNSSReading(
                    pose=pose,
                    speed=self.last_reading.speed,
                    status='error' if gnss_msg.error else 'ok'
                )
                # Added debug
                print(
                    f"[GNSS] Raw coordinates: Lat={gnss_msg.latitude:.6f}, Lon={gnss_msg.longitude:.6f}")
                # Added debug
                print(
                    f"[GNSS-FUSED] Orientation: Roll={roll:.2f}, Pitch={pitch:.2f}, Yaw={yaw:.2f} rad")
                # Added debug
                print(f"[GNSS-FUSED] Speed: {self.last_reading.speed:.2f} m/s")

                callback(reading)

<<<<<<< HEAD
            self.gnss_sub = rospy.Subscriber(topic, NavSatFix, gnss_callback_wrapper)
        
=======
            self.gnss_sub = rospy.Subscriber(topic, INSNavGeod, gnss_callback_wrapper)

>>>>>>> ec43ea22
        elif name == 'top_lidar':
            topic = self.ros_sensor_topics[name]
            if type is not None and (type is not PointCloud2 and type is not np.ndarray):
                raise ValueError("GEMGazeboInterface only supports PointCloud2 or numpy array for top lidar")
            if type is None or type is PointCloud2:
                self.top_lidar_sub = rospy.Subscriber(topic, PointCloud2, callback)
            else:
                def callback_with_numpy(msg: PointCloud2):
                    points = conversions.ros_PointCloud2_to_numpy(msg, want_rgb=False)
                    callback(points)
                self.top_lidar_sub = rospy.Subscriber(topic, PointCloud2, callback_with_numpy)

        elif name == 'front_camera':
            topic = self.ros_sensor_topics[name]
            if type is not None and (type is not Image and type is not cv2.Mat):
                raise ValueError("GEMGazeboInterface only supports Image or OpenCV for front camera")
            if type is None or type is Image:
                self.front_camera_sub = rospy.Subscriber(topic, Image, callback)
            else:
                def callback_with_cv2(msg: Image):
                    cv_image = conversions.ros_Image_to_cv2(msg, desired_encoding="bgr8")
                    callback(cv_image)
                self.front_camera_sub = rospy.Subscriber(topic, Image, callback_with_cv2)
        # Front depth sensor has not been added to gazebo yet.
        # This code is placeholder until we add front depth sensor.
        elif name == 'front_depth':
            topic = self.ros_sensor_topics[name]
            if type is not None and (type is not Image and type is not cv2.Mat):
                raise ValueError("GEMGazeboInterface only supports Image or OpenCV for front depth")
            if type is None or type is Image:
                self.front_depth_sub = rospy.Subscriber(topic, Image, callback)
            else:
                def callback_with_cv2(msg: Image):
                    cv_image = conversions.ros_Image_to_cv2(msg, desired_encoding="passthrough")
                    callback(cv_image)
                self.front_depth_sub = rospy.Subscriber(topic, Image, callback_with_cv2)
        
        elif name == 'agent_detector':
            if type is not None and type is not AgentState:
                raise ValueError("GEMGazeboInterface only supports AgentState for agent_detector")
            self.agent_detector_callback = callback

    def hardware_faults(self) -> List[str]:
        # In simulation, we don't have real hardware faults
        return self.faults

    def sensors(self):
        # Add agent_detector to the list of available sensors
        return super().sensors() + ['agent_detector']

    def send_command(self, command : GEMVehicleCommand):
        # Throttle rate at which we send commands
        t = self.time()
        if t < self.last_command_time + 1.0/self.max_send_rate:
            # Skip command, similar to hardware interface
            return
        self.last_command_time = t

        # Get current speed
        v = self.last_reading.speed


        #update last reading
        self.last_reading.accelerator_pedal_position = command.accelerator_pedal_position
        self.last_reading.brake_pedal_position = command.brake_pedal_position
        self.last_reading.steering_wheel_angle = command.steering_wheel_angle

        # Convert pedal to acceleration
        accelerator_pedal_position = np.clip(command.accelerator_pedal_position, 0.0, 1.0)
        brake_pedal_position = np.clip(command.brake_pedal_position, 0.0, 1.0)

        # Zero out accelerator if brake is active (just like hardware interface)
        if brake_pedal_position > 0.0:
            accelerator_pedal_position = 0.0

        # Calculate acceleration from pedal positions
        acceleration = pedal_positions_to_acceleration(accelerator_pedal_position, brake_pedal_position, v, 0, 1)

        # Apply reasonable limits to acceleration
        max_accel = settings.get('vehicle.limits.max_acceleration', 1.0)
        max_decel = settings.get('vehicle.limits.max_deceleration', -2.0)
        acceleration = np.clip(acceleration, max_decel, max_accel)

        # Convert wheel angle to steering angle (front wheel angle)
        phides = steer2front(command.steering_wheel_angle)

        # Apply steering angle limits
        min_wheel_angle = settings.get('vehicle.geometry.min_wheel_angle', -0.6)
        max_wheel_angle = settings.get('vehicle.geometry.max_wheel_angle', 0.6)
        phides = np.clip(phides, min_wheel_angle, max_wheel_angle)

        # Calculate target speed based on acceleration
        # Don't use infinite speed, instead calculate a reasonable target speed
        current_speed = v
        target_speed = current_speed

        if acceleration > 0:
            # Accelerating - set target speed to current speed plus some increment
            # This is more realistic than infinite speed
            max_speed = settings.get('vehicle.limits.max_speed', 10.0)
            target_speed = min(current_speed + acceleration * 0.5, max_speed)
        elif acceleration < 0:
            # Braking - set target speed to zero if deceleration is significant
            if brake_pedal_position > 0.1:
                target_speed = 0.0

        # Create and publish drive message
        msg = AckermannDrive()
        msg.acceleration = acceleration
        msg.speed = target_speed
        msg.steering_angle = phides
        msg.steering_angle_velocity = command.steering_wheel_speed  # Respect steering velocity limit

        # Debug output
        print(f"[ACKERMANN] Speed: {msg.speed:.2f}, Accel: {msg.acceleration:.2f}, Steer: {msg.steering_angle:.2f}")

        self.ackermann_pub.publish(msg)
        self.last_command = command<|MERGE_RESOLUTION|>--- conflicted
+++ resolved
@@ -1,10 +1,7 @@
 from .gem import *
 from ...utils import settings
 import math
-<<<<<<< HEAD
-=======
 import time
->>>>>>> ec43ea22
 
 # ROS Headers
 import rospy
@@ -79,15 +76,9 @@
         self.last_reading.wiper_level = 0
         self.last_reading.headlights_on = False
 
-<<<<<<< HEAD
-        # IMU data subscriber
-        self.imu_sub = None
-        self.imu_data = None
-=======
-
-
-
->>>>>>> ec43ea22
+
+
+
 
         # GNSS data subscriber
         self.gnss_sub = None
@@ -145,8 +136,7 @@
 
     def get_reading(self) -> GEMVehicleReading:
         return self.last_reading
-<<<<<<< HEAD
-    
+
     def model_states_callback(self, msg: ModelStates):
         current_time = self.time()
         
@@ -334,9 +324,6 @@
             
             # Call the callback with the agent state
             self.agent_detector_callback(model_name, agent_state)
-=======
-
->>>>>>> ec43ea22
 
     def subscribe_sensor(self, name, callback, type=None):
         if name == 'gnss':
@@ -393,13 +380,8 @@
 
                 callback(reading)
 
-<<<<<<< HEAD
-            self.gnss_sub = rospy.Subscriber(topic, NavSatFix, gnss_callback_wrapper)
-        
-=======
             self.gnss_sub = rospy.Subscriber(topic, INSNavGeod, gnss_callback_wrapper)
-
->>>>>>> ec43ea22
+        
         elif name == 'top_lidar':
             topic = self.ros_sensor_topics[name]
             if type is not None and (type is not PointCloud2 and type is not np.ndarray):
