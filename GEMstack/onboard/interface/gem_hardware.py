--- conflicted
+++ resolved
@@ -27,22 +27,9 @@
 import cv2
 import numpy as np
 from ...utils import conversions
-<<<<<<< HEAD
-
-@dataclass 
-class GNSSReading:
-    pose : ObjectPose
-    speed : float
-    status : str
-
-@dataclass 
-class VioslamReading:
-    pose : ObjectPose
-    status : str
-=======
 import time
 from .gnss_reading import GNSSReading
->>>>>>> 53e9cc96
+from .vioslamreading import VioslamReading
 
 class GEMHardwareInterface(GEMInterface):
     """Interface for connnecting to the physical GEM e2 vehicle."""
@@ -208,11 +195,7 @@
                                     )
                         speed = np.sqrt(msg.ve**2 + msg.vn**2)
                         callback(GNSSReading(pose,speed,('error' if msg.error else 'ok')))
-<<<<<<< HEAD
-                    self.gnss_sub = rospy.Subscriber(topic, INSNavGeod, callback_with_gnss_reading)
-=======
                     self.gnss_sub = rospy.Subscriber(topic, Inspva, callback_with_gnss_reading)
->>>>>>> 53e9cc96
         elif name == 'top_lidar':
             topic = self.ros_sensor_topics[name]
             if type is not None and (type is not PointCloud2 and type is not np.ndarray):
