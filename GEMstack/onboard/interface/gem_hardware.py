--- conflicted
+++ resolved
@@ -181,15 +181,9 @@
                 else:
                     def callback_with_gnss_reading(msg: INSNavGeod):
                         pose = ObjectPose(ObjectFrameEnum.GLOBAL,
-<<<<<<< HEAD
-                                    t = 0,
-                                    x=msg.longitude,
-                                    y=msg.latitude,
-=======
                                     t=time.time(),
                                     x=math.degrees(msg.longitude),   #Septentrio GNSS uses radians rather than degrees
                                     y=math.degrees(msg.latitude),
->>>>>>> 2b413fab
                                     z=msg.height,
                                     yaw=math.radians(msg.heading),  #heading from north in degrees (TODO: maybe?? check this)
                                     roll=math.radians(msg.roll),
