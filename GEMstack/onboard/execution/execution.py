--- conflicted
+++ resolved
@@ -636,18 +636,6 @@
 class StandardExecutor(ExecutorBase):
     def __init__(self, vehicle_interface):
         ExecutorBase.__init__(self,vehicle_interface)
-<<<<<<< HEAD
-        try:
-            import rospy
-            rospy.init_node('GEM_executor')
-        except (ImportError,ModuleNotFoundError):
-            if settings.get('run.mode','hardware') == 'simulation':
-                print(EXECUTION_PREFIX,"Warning, ROS not found, but simulation mode requested")
-            else:
-                print(EXECUTION_PREFIX,"Error, ROS not found on system.")
-                raise
-=======
->>>>>>> 95070397
     
     def done(self):
         if self.current_pipeline == 'recovery':
