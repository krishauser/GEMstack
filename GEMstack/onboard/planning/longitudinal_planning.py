from typing import List, Tuple
from ..component import Component
from ...state import AllState, VehicleState, EntityRelation, EntityRelationEnum, Path, Trajectory, Route, ObjectFrameEnum, AgentState
from ...utils import serialization
from ...mathutils.transforms import vector_madd

import time
<<<<<<< HEAD
import numpy as np
import matplotlib.pyplot as plt
import matplotlib.patches as patches
import math

def detect_collision(curr_x: float, curr_y: float, curr_v: float, obj: AgentState, min_deceleration: float, max_deceleration: float) -> Tuple[bool, float]:
    """Detects if a collision will occur with the given object and return deceleration to avoid it."""
    
    # Get the object's position and velocity
    obj_x = obj.pose.x
    obj_y = obj.pose.y
    obj_v_x = obj.velocity[0]
    obj_v_y = obj.velocity[1]

    pedestrian_length = 0.5
    pedestrian_width = 0.5

    vehicle_length = 3.5
    vehicle_width = 2

    vehicle_buffer_x = 3.0
    vehicle_buffer_y = 1.5

    yield_buffer_y = 1.0

    vehicle_front = curr_x + vehicle_length
    vehicle_back = curr_x
    vehicle_left = curr_y + vehicle_width / 2
    vehicle_right = curr_y - vehicle_width / 2

    pedestrian_front = obj_x + pedestrian_length / 2
    pedestrian_back = obj_x - pedestrian_length / 2
    pedestrian_left = obj_y + pedestrian_width / 2
    pedestrian_right = obj_y - pedestrian_width / 2

    # Check if the object is in front of the vehicle
    if vehicle_front > pedestrian_back:
        if vehicle_back > pedestrian_front:
            # The object is behind the vehicle
            print("Object is behind the vehicle")
            return False, 0.0
        if vehicle_right - vehicle_buffer_y > pedestrian_left or vehicle_left + vehicle_buffer_y < pedestrian_right:
            # The object is to the side of the vehicle
            print("Object is to the side of the vehicle")
            return False, 0.0
        # The object overlaps with the vehicle
        return True, max_deceleration
    
    if vehicle_right - vehicle_buffer_y > pedestrian_left and obj_v_y <= 0:
        # The object is to the right of the vehicle and moving away
        print("Object is to the right of the vehicle and moving away")
        return False, 0.0
    
    if vehicle_left + vehicle_buffer_y < pedestrian_right and obj_v_y >= 0:
        # The object is to the left of the vehicle and moving away
        print("Object is to the left of the vehicle and moving away")
        return False, 0.0
    
    if vehicle_front + vehicle_buffer_x >= pedestrian_back:
        # The object is in front of the vehicle and within the buffer
        print("Object is in front of the vehicle and within the buffer")
        return True, max_deceleration
    
    # Calculate the deceleration needed to avoid a collision
    print("Object is in front of the vehicle and outside the buffer")
    distance = pedestrian_back - vehicle_front - vehicle_buffer_x

    relative_v = curr_v - obj_v_x
    if relative_v <= 0:
        return False, 0.0
    
    print(relative_v, distance)

    if obj_v_y > 0 and ((obj_y - curr_y) / relative_v) < ((vehicle_right - vehicle_buffer_y - yield_buffer_y - pedestrian_left) / abs(obj_v_y)):
        # The object is to the right of the vehicle and moving towards it, but the vehicle will pass before the object reaches the vehicle
        print("The object is to the right of the vehicle and moving towards it, but the vehicle will pass before the object reaches the vehicle")
        return False, 0.0
    if obj_v_y < 0 and ((obj_y - curr_y) / relative_v) < ((pedestrian_right - vehicle_left - vehicle_buffer_y - yield_buffer_y) / abs(obj_v_y)):
        # The object is to the left of the vehicle and moving towards it, but the vehicle will pass before the object reaches the vehicle
        print("The object is to the left of the vehicle and moving towards it, but the vehicle will pass before the object reaches the vehicle")
        return False, 0.0
    
    if obj_v_y != 0:
        if obj_v_y < 0:
            # The object is moving toward the right side of the vehicle
            distance_to_pass = obj_y - (vehicle_right - vehicle_buffer_y - yield_buffer_y) + pedestrian_width / 2
        elif obj_v_y > 0:
            # The object is moving toward the left side of the vehicle
            distance_to_pass = (vehicle_left + vehicle_buffer_y + yield_buffer_y) - obj_y + pedestrian_width / 2

        time_to_pass = distance_to_pass / abs(obj_v_y)

        distance_to_move = pedestrian_back - vehicle_front - vehicle_buffer_x + time_to_pass * obj_v_y

        return True, [distance_to_move, time_to_pass]

    else:
        deceleration = relative_v ** 2 / (2 * distance)
        if deceleration > max_deceleration:
            return True, max_deceleration
        if deceleration < min_deceleration:
            return False, 0.0

        return True, deceleration

=======
import math

>>>>>>> 2b6c1d8f
def longitudinal_plan(path : Path, acceleration : float, deceleration : float, max_speed : float, current_speed : float) -> Trajectory:
    """Generates a longitudinal trajectory for a path with a
    trapezoidal velocity profile. 
    
    1. accelerates from current speed toward max speed
    2. travel along max speed
    3. if at any point you can't brake before hitting the end of the path,
       decelerate with accel = -deceleration until velocity goes to 0.
    """
    path_normalized = path.arc_length_parameterize()

    #TODO: actually do something to points and times
    points = [p for p in path_normalized.points]
<<<<<<< HEAD

    #=============================================

    print("-----LONGITUDINAL PLAN-----")

    look_ahead_time = 10.0
    dt = 0.2
    stop_distance_buffer = 0.2

    trajectory_length = (look_ahead_time / dt) + 1
    times = np.linspace(0, look_ahead_time, int(trajectory_length)).tolist()

    new_points = [points[0]]

    for _ in range(1, len(times)):
        distance_to_stop = current_speed **2 / (2 * deceleration)
        if new_points[-1][0] >= points[-1][0]:
            new_points.append([new_points[-1][0], 0])
        elif (distance_to_stop + stop_distance_buffer) >= (points[-1][0] - new_points[-1][0]):
            # start decelerating
            new_points.append([new_points[-1][0] + current_speed * dt - 0.5 * deceleration * dt**2, 0])
            current_speed -= deceleration * dt
        elif current_speed < max_speed:
            # start accelerating
            new_points.append([new_points[-1][0] + current_speed * dt + 0.5 * acceleration * dt**2, 0])
            current_speed += acceleration * dt
        else:
            new_points.append([new_points[-1][0] + current_speed * dt, 0])
    
    points = new_points

    # for p, t in zip(points, times):
    #     print(f"Time: {t:.2f}, Point: {p}")

    trajectory = Trajectory(path.frame,points,times)
=======
    times = [t for t in path_normalized.times]
    #=============================================

    print("-----LONGITUDINAL PLAN-----")
    print("path length: ", path.length())
    length = path.length()

    # If the path is too short, just return the path for preventing sudden halt of simulation
    if length < 0.05:
        return Trajectory(path.frame, points, times)

    # This assumes that the time denomination cannot be changed

    # Starting point
    x0 = points[0][0]
    cur_point = points[0]
    cur_time = times[0]
    cur_index = 0

    new_points = []
    new_times = []
    velocities = [] # for graphing and debugging purposes

    while current_speed > 0 or cur_index == 0:
        # we want to iterate through all the points and add them
        # to the new points. However, we also want to add "critical points"
        # where we reach top speed, begin decelerating, and stop
        new_points.append(cur_point)
        new_times.append(cur_time)
        velocities.append(current_speed)
        print("=====================================")
        # print("new points: ", new_points)
        # print("current index: ", cur_index)
        # print("current speed: ", current_speed)
        # print("current position: ", cur_point)

        # Information we will need: 
            # Calculate how much time it would take to stop
            # Calculate how much distance it would take to stop
        min_delta_t_stop = current_speed/deceleration
        min_delta_x_stop = current_speed*min_delta_t_stop - 0.5*deceleration*min_delta_t_stop**2
        # print(min_delta_x_stop)
        assert min_delta_x_stop >= 0


        # Check if we are done

        # If we cannot stop before or stop exactly at the final position requested
        if cur_point[0] + min_delta_x_stop >= points[-1][0]:
            print("In case one")
            # put on the breaks

            # Calculate the next point in a special manner because of too-little time to stop 
            if cur_index == len(points)-1:
                # the next point in this instance would be when we stop
                next_point = (cur_point[0] + min_delta_x_stop, 0)
            else:
                next_point = points[cur_index+1]

            # keep breaking until the next milestone in path
            if next_point[0] <= points[-1][0]:
                # print("continuing to next point")
                delta_t_to_next_x = compute_time_to_x(cur_point[0], next_point[0], current_speed, -deceleration)
                cur_time += delta_t_to_next_x
                cur_point = next_point
                current_speed -= deceleration*delta_t_to_next_x
                cur_index += 1
            else:
                # continue to the point in which we would stop (current_velocity = 0)
                # update to the next point 
                delta_t_to_next_x = compute_time_to_x(cur_point[0], next_point[0], current_speed, -deceleration)
                cur_point = next_point
                cur_time += delta_t_to_next_x
                # current_speed would not be exactly zero error would be less than 1e-4 but perfer to just set to zero
                #current_speed -= delta_t_to_next_x*deceleration
                current_speed = 0
                assert current_speed == 0

        # This is the case where we are accelerating to max speed
        # because the first if-statement covers for when we decelerating,
        # the only time current_speed < max_speed is when we are accelerating 
        elif current_speed < max_speed:
            # print("In case two")
            # next point 
            next_point = points[cur_index+1]
            # accelerate to max speed

            # calculate the time it would take to reach max speed
            delta_t_to_max_speed = (max_speed - current_speed)/acceleration
            # calculate the distance it would take to reach max speed
            delta_x_to_max_speed = current_speed*delta_t_to_max_speed + 0.5*acceleration*delta_t_to_max_speed**2
            
            delta_t_to_stop_from_max_speed = max_speed/deceleration
            delta_x_to_stop_from_max_speed = max_speed*delta_t_to_stop_from_max_speed - 0.5*deceleration*delta_t_to_stop_from_max_speed**2
            
            delta_t_to_next_point = compute_time_to_x(cur_point[0], next_point[0], current_speed, acceleration)
            velocity_at_next_point = current_speed + delta_t_to_next_point*acceleration
            time_to_stop_from_next_point = velocity_at_next_point/deceleration
            delta_x_to_stop_from_next_point = velocity_at_next_point*time_to_stop_from_next_point - 0.5*deceleration*time_to_stop_from_next_point**2
            # if we would reach max speed after the next point, 
            # just move to the next point and update the current speed and time
            if next_point[0] + delta_x_to_stop_from_next_point < points[-1][0] and \
                cur_point[0] + delta_x_to_max_speed >= next_point[0]:
                # ("go to next point")
                # accelerate to max speed
                delta_t_to_next_x = compute_time_to_x(cur_point[0], next_point[0], current_speed, acceleration)
                cur_time += delta_t_to_next_x
                cur_point = [next_point[0], 0]
                current_speed += delta_t_to_next_x*acceleration
                cur_index += 1
                
            # This is the case where we would need to start breaking before reaching 
            # top speed and before the next point (i.e. triangle shape velocity)
            elif cur_point[0] + delta_x_to_max_speed + delta_x_to_stop_from_max_speed >= points[-1][0]:
                # print(delta_x_to_max_speed)
                # print(delta_x_to_stop_from_max_speed)
                # Add a new point at the point where we should start breaking 
                # print("Adding new point to start breaking")
                delta_t_to_next_x = compute_time_triangle(cur_point[0], points[-1][0], current_speed, 0, acceleration, deceleration)
                # print(delta_t_to_next_x)
                #delta_t_to_next_x = compute_time_to_x(cur_point[0], points[-1][0] - min_delta_x_stop, current_speed, acceleration)
                next_x = cur_point[0] + current_speed*delta_t_to_next_x + 0.5*acceleration*delta_t_to_next_x**2
                cur_time += delta_t_to_next_x
                cur_point = [next_x, 0]
                current_speed += delta_t_to_next_x*acceleration
            
            # this is the case where we would reach max speed before the next point
            # we need to create a new point where we would reach max speed 
            else:
                # print("adding new point")
                # we would need to add a new point at max speed
                cur_time += delta_t_to_max_speed
                cur_point = [cur_point[0] + delta_x_to_max_speed, 0]
                current_speed = max_speed

        # This is the case where we are at max speed
        # special functionality is that this block must 
        # add a point where we would need to start declerating to reach
        # the final point
        elif current_speed == max_speed:
            next_point = points[cur_index+1]
            # continue on with max speed
            # print("In case three")
            
            # add point to start decelerating
            if next_point[0] + min_delta_x_stop >= points[-1][0]:
                # print("Adding new point to start decelerating")
                cur_time += (points[-1][0] - min_delta_x_stop - cur_point[0])/current_speed
                cur_point = [points[-1][0] - min_delta_x_stop,0]
                current_speed = max_speed
            else:
                # Continue on to next point
                # print("Continuing on to next point")
                cur_time += (next_point[0] - cur_point[0])/current_speed
                cur_point = next_point
                cur_index += 1
        
        # This is an edge case and should only be reach 
        # if the initial speed is greater than the max speed
        elif current_speed > max_speed:
            # We need to hit the breaks 

            next_point = points[cur_index+1]
            # print("In case four")
            # slow down to max speed 
            delta_t_to_max_speed = (current_speed - max_speed)/deceleration
            delta_x_to_max_speed = current_speed*delta_t_to_max_speed - 0.5*deceleration*delta_t_to_max_speed**2

            # If we would reach the next point before slowing down to max speed
            # keep going until we reach the next point
            if cur_point[0] + delta_x_to_max_speed >= next_point[0]:
                delta_t_to_next_x = compute_time_to_x(cur_point[0], next_point[0], current_speed, -deceleration)
                cur_time += delta_t_to_next_x
                cur_point = [next_point[0], 0]
                current_speed -= delta_t_to_next_x*deceleration
                cur_index += 1
            else:
            # We would reach max speed before the next point
            # we need to add a new point at the point where we
            # would reach max speed
                cur_time += delta_t_to_max_speed
                cur_point = [cur_point[0] + delta_x_to_max_speed, 0]
                current_speed = max_speed

        else:
            # not sure what falls here
            raise ValueError("LONGITUDINAL PLAN ERROR: Not sure how we ended up here")
        
    new_points.append(cur_point)
    new_times.append(cur_time)
    velocities.append(current_speed)
        
    points = new_points
    times = new_times
    print("[PLAN] Computed points:", points)
    print("[TIME] Computed time:", times)
    print("[Velocities] Computed velocities:", velocities)

    #=============================================

    trajectory = Trajectory(path.frame,points,times,velocities)
>>>>>>> 2b6c1d8f
    return trajectory

def compute_time_to_x(x0 : float, x1 : float, v : float, a : float) -> float:
    """Computes the time to go from x0 to x1 with initial velocity v0 and final velocity v1
    with constant acceleration a. I am assuming that we will always have a solution by settings
    discriminant equal to zero, i'm not sure if this is an issue."""

    """Consider changing the system to use linear operators instead of explicitly calculating because of instances here"""
    # x1 = x0 + v0*t + 0.5*a*t^2
    # x1 - x0 = v0*t + 0.5*a*t^2
    # 0.5*a*t^2 + v0*t + x0 - x1 = 0
    # t = (-v0 + sqrt(v0^2 - 4*0.5*a*(x0-x1)))/(2*0.5*a)
    # t = (-v0 + sqrt(v0^2 + 2*a*(x1-x0)))/a
    # print("x0: ", x0)
    # print("x1: ", x1)
    # print("v: ", v)
    # print("a: ", a)

    t1 = (-v + max(0,(v**2 - 2*a*(x0-x1)))**0.5)/a
    t2 = (-v - max(0,(v**2 - 2*a*(x0-x1)))**0.5)/a

    # print("t1: ", t1)
    # print("t2: ", t2)

    if math.isnan(t1): t1 = 0
    if math.isnan(t2): t2 = 0

    # print("t1: ", t1)
    # print("t2: ", t2)

    valid_times = [n for n in [t1, t2] if n > 0]
    if valid_times:
        return min(valid_times)
    else:
        return 0.0

def compute_time_triangle(x0 : float, xf: float,  v0: float, vf : float, acceleration : float, deceleration : float) -> float:
    """
    Compute the time to go from current point assuming we are accelerating to the point at which
    we would need to start breaking in order to reach the final point with velocity 0."""
    # xf = v0*t1 + .5a*t1^2 + v1t2 -0.5d*t2^2
    # 0 = v1 - d*t2 = v0 + a*t1 - d * t2
    # t1 = (d*t2 - v0)/a
    # xf = v0*(d*t2 - v0)/a + 0.5*a*(d*t2 - v0)^2/a^2 + v1*t2 - 0.5*d*t2^2
    # xf = v0*d*t2/a - v0^2/a + 0.5*a*(d*t2^2 - 2*v0*d*t2 + v0^2)/a^2 + v1*t2 - 0.5*d*t2^2
    # 0 = t2^2(0.5*a*d/a^2 - 0.5*d) + t2(v0*d/a - v0*d*a/a^2 + v1) -v0^2/a +0.5*a*v0^2/a^2 -xf
    roots = quad_root(0.5*acceleration + acceleration**2/deceleration - 0.5*acceleration**2/deceleration,
                      v0+2*acceleration*v0/deceleration - acceleration*v0/deceleration,
                      x0 - xf + v0**2/deceleration - 0.5*v0**2/deceleration)
    print(roots)
    t1 = max(roots)
    assert t1 > 0
    return t1

def quad_root(a : float, b : float, c : float) -> float:
    x1 = (-b + max(0,(b**2 - 4*a*c))**0.5)/(2*a)
    x2 = (-b - max(0,(b**2 - 4*a*c))**0.5)/(2*a)

    # print("t1: ", t1)
    # print("t2: ", t2)

    if math.isnan(x1): x1 = 0
    if math.isnan(x2): x2 = 0

    # print("t1: ", t1)
    # print("t2: ", t2)

    valid_roots = [n for n in [x1, x2] if not type(n) is complex]
    # print(f"Valid roots {valid_roots}")
    return valid_roots

def longitudinal_brake(path : Path, deceleration : float, current_speed : float) -> Trajectory:
    """Generates a longitudinal trajectory for braking along a path."""
    path_normalized = path.arc_length_parameterize()

    #TODO: actually do something to points and times
    points = [p for p in path_normalized.points]
    times = [t for t in path_normalized.times]

    #=============================================

    print("=====LONGITUDINAL BRAKE=====")
<<<<<<< HEAD
    print("deceleration: ", deceleration)

    look_ahead_time = 10.0
    dt = 0.2

    print(times[0])

    trajectory_length = (look_ahead_time / dt) + 1
    times = np.linspace(0, look_ahead_time, int(trajectory_length)).tolist()

    stop_time = current_speed / deceleration
    stop_distance = current_speed * stop_time / 2

    new_points = [points[0]]
    for i in range(1, len(times)):
        if times[i] < stop_time:
            x = points[0][0] + current_speed * times[i] - 0.5 * deceleration * times[i]**2
        else:
            x = points[0][0] + stop_distance
        new_points.append([x, 0])
    points = new_points

    # for p, t in zip(points, times):
    #     print(f"Time: {t:.2f}, Point: {p}")

    trajectory = Trajectory(path.frame,points,times)
=======
    print("path length: ", path.length())
    length = path.length()

    x0 = points[0][0]
    t_stop = current_speed / deceleration
    x_stop = x0 + current_speed * t_stop - 0.5 * deceleration * t_stop**2

    new_points = []
    velocities = []

    for t in times:
        if t <= t_stop:
            x = x0 + current_speed * t - 0.5 * deceleration * t**2
        else:
            x = x_stop
        new_points.append([x, 0])
        velocities.append(current_speed - deceleration * t)
    points = new_points
    print("[BRAKE] Computed points:", points)

    #=============================================

    trajectory = Trajectory(path.frame,points,times,velocities)
>>>>>>> 2b6c1d8f
    return trajectory


class YieldTrajectoryPlanner(Component):
    """Follows the given route.  Brakes if you have to yield or
    you are at the end of the route, otherwise accelerates to
    the desired speed.
    """

    def __init__(self):
        self.route_progress = None
        self.t_last = None
        self.acceleration = 0.5
        self.desired_speed = 1.0
        self.deceleration = 2.0

        self.min_deceleration = 1.0
        self.max_deceleration = 8.0

    def state_inputs(self):
        return ['all']

    def state_outputs(self) -> List[str]:
        return ['trajectory']

    def rate(self):
        return 10.0

    def update(self, state : AllState):
        start_time = time.time()

        vehicle = state.vehicle # type: VehicleState
        route = state.route   # type: Route
        t = state.t

        if self.t_last is None:
            self.t_last = t
        dt = t - self.t_last
  
        # Position in vehicle frame (Start (0,0) to (15,0))
        curr_x = vehicle.pose.x
        curr_y = vehicle.pose.y
        curr_v = vehicle.v

        abs_x = curr_x + state.start_vehicle_pose.x
        abs_y = curr_y + state.start_vehicle_pose.y

        #figure out where we are on the route
        if self.route_progress is None:
            self.route_progress = 0.0
        closest_dist,closest_parameter = state.route.closest_point_local((curr_x,curr_y),[self.route_progress-5.0,self.route_progress+5.0])
        self.route_progress = closest_parameter

        lookahead_distance = max(10, curr_v**2 / (2 * self.deceleration))
        route_with_lookahead = route.trim(closest_parameter,closest_parameter + lookahead_distance)
        print("Lookahead distance:", lookahead_distance)

        route_to_end = route.trim(closest_parameter, len(route.points) - 1)

        should_yield = False
        yield_deceleration = 0.0

        print("Current Speed: ", curr_v)

<<<<<<< HEAD
        for r in state.relations:
            if r.type == EntityRelationEnum.YIELDING and r.obj1 == '':
                #get the object we are yielding to
                obj = state.agents[r.obj2]

                detected, deceleration = detect_collision(abs_x, abs_y, curr_v, obj, self.min_deceleration, self.max_deceleration)
                if isinstance(deceleration, list):
                    time_collision = deceleration[1]
                    distance_collision = deceleration[0]
                    b = 3*time_collision - 2*curr_v
                    c = curr_v**2 - 3*distance_collision
                    desired_speed = (-b + (b**2 - 4*c)**0.5)/2
                    deceleration = 1.5
                    print("@@@@@ YIELDING", desired_speed)
                    traj = longitudinal_plan(route_to_end, self.acceleration, deceleration, desired_speed, curr_v)
                    return traj
                else:
                    if detected and deceleration > 0:
                        yield_deceleration = max(deceleration, yield_deceleration)
                        should_yield = True
                
                print("should yield: ", should_yield)
=======
        #parse the relations indicated
        should_brake = False

        for r in state.relations:
            if r.type == EntityRelationEnum.YIELDING and r.obj1 == '':
                #yielding to something, brake

                #=========================
                """
                Collision detection:
                    - Compute the lookahead distance required to avoid collision using:
                        d = v^2/(2*a)
                    - For many steps along the route (using a resolution that adapts if the
                    planner runs too slowly), simulate the vehicle's future positions.
                    - If a pedestrian is detected within 3m longitudinal and 1m lateral buffer,
                    determine the distance-to-collision. Then compute the required deceleration:
                        a = -(v^2)/(2*d_collision)
                    - For distant crossing pedestrians, apply a gentle deceleration based on the
                    perception-estimated pedestrian velocity.
                """

                print("#### YIELDING PLANNING ####")

                # Convert vehicle pose from vehicle to world coordinates
                # xyhead_demo: vehicle start at [4, 5], ped walks [15, 2]~[15, 10]
                # Is there relative pose of pedestrian or absolute pose of vehicle?
                abs_x = vehicle.pose.x + state.start_vehicle_pose.x
                abs_y = vehicle.pose.y + state.start_vehicle_pose.y

                # TODO: Check if there are multiple pedestrians
                for n,a in state.agents.items():
                    print("ped", a.pose.x, a.pose.y)
                    print("ego", abs_x, abs_y)

                    # TODO: Make logic for smooth deceleration and re-acceleration
                    # TEMPORARY: STOP WHEN WITHIN 10M OF PEDESTRIAN
                    if a.pose.x - abs_x < 10.0 and a.pose.x - abs_x > 0.0:
                        print("#### Yielding to",n)
                        should_brake = True

                    break

                # # UNCOMMENT TO BRAKE FOR ALL PEDESTRIANS
                # should_brake = True

                # # UNCOMMENT NOT TO BRAKE
                should_brake = False

                #=========================

        should_accelerate = (not should_brake and curr_v < self.desired_speed)
>>>>>>> 2b6c1d8f

        #choose whether to accelerate, brake, or keep at current velocity
        if should_yield:
            traj = longitudinal_brake(route_with_lookahead, yield_deceleration, curr_v)
        else:
            traj = longitudinal_plan(route_to_end, self.acceleration, self.deceleration, self.desired_speed, curr_v)
        return traj <|MERGE_RESOLUTION|>--- conflicted
+++ resolved
@@ -5,7 +5,6 @@
 from ...mathutils.transforms import vector_madd
 
 import time
-<<<<<<< HEAD
 import numpy as np
 import matplotlib.pyplot as plt
 import matplotlib.patches as patches
@@ -111,10 +110,6 @@
 
         return True, deceleration
 
-=======
-import math
-
->>>>>>> 2b6c1d8f
 def longitudinal_plan(path : Path, acceleration : float, deceleration : float, max_speed : float, current_speed : float) -> Trajectory:
     """Generates a longitudinal trajectory for a path with a
     trapezoidal velocity profile. 
@@ -128,43 +123,6 @@
 
     #TODO: actually do something to points and times
     points = [p for p in path_normalized.points]
-<<<<<<< HEAD
-
-    #=============================================
-
-    print("-----LONGITUDINAL PLAN-----")
-
-    look_ahead_time = 10.0
-    dt = 0.2
-    stop_distance_buffer = 0.2
-
-    trajectory_length = (look_ahead_time / dt) + 1
-    times = np.linspace(0, look_ahead_time, int(trajectory_length)).tolist()
-
-    new_points = [points[0]]
-
-    for _ in range(1, len(times)):
-        distance_to_stop = current_speed **2 / (2 * deceleration)
-        if new_points[-1][0] >= points[-1][0]:
-            new_points.append([new_points[-1][0], 0])
-        elif (distance_to_stop + stop_distance_buffer) >= (points[-1][0] - new_points[-1][0]):
-            # start decelerating
-            new_points.append([new_points[-1][0] + current_speed * dt - 0.5 * deceleration * dt**2, 0])
-            current_speed -= deceleration * dt
-        elif current_speed < max_speed:
-            # start accelerating
-            new_points.append([new_points[-1][0] + current_speed * dt + 0.5 * acceleration * dt**2, 0])
-            current_speed += acceleration * dt
-        else:
-            new_points.append([new_points[-1][0] + current_speed * dt, 0])
-    
-    points = new_points
-
-    # for p, t in zip(points, times):
-    #     print(f"Time: {t:.2f}, Point: {p}")
-
-    trajectory = Trajectory(path.frame,points,times)
-=======
     times = [t for t in path_normalized.times]
     #=============================================
 
@@ -366,7 +324,6 @@
     #=============================================
 
     trajectory = Trajectory(path.frame,points,times,velocities)
->>>>>>> 2b6c1d8f
     return trajectory
 
 def compute_time_to_x(x0 : float, x1 : float, v : float, a : float) -> float:
@@ -449,7 +406,6 @@
     #=============================================
 
     print("=====LONGITUDINAL BRAKE=====")
-<<<<<<< HEAD
     print("deceleration: ", deceleration)
 
     look_ahead_time = 10.0
@@ -476,31 +432,6 @@
     #     print(f"Time: {t:.2f}, Point: {p}")
 
     trajectory = Trajectory(path.frame,points,times)
-=======
-    print("path length: ", path.length())
-    length = path.length()
-
-    x0 = points[0][0]
-    t_stop = current_speed / deceleration
-    x_stop = x0 + current_speed * t_stop - 0.5 * deceleration * t_stop**2
-
-    new_points = []
-    velocities = []
-
-    for t in times:
-        if t <= t_stop:
-            x = x0 + current_speed * t - 0.5 * deceleration * t**2
-        else:
-            x = x_stop
-        new_points.append([x, 0])
-        velocities.append(current_speed - deceleration * t)
-    points = new_points
-    print("[BRAKE] Computed points:", points)
-
-    #=============================================
-
-    trajectory = Trajectory(path.frame,points,times,velocities)
->>>>>>> 2b6c1d8f
     return trajectory
 
 
@@ -565,7 +496,6 @@
 
         print("Current Speed: ", curr_v)
 
-<<<<<<< HEAD
         for r in state.relations:
             if r.type == EntityRelationEnum.YIELDING and r.obj1 == '':
                 #get the object we are yielding to
@@ -588,59 +518,6 @@
                         should_yield = True
                 
                 print("should yield: ", should_yield)
-=======
-        #parse the relations indicated
-        should_brake = False
-
-        for r in state.relations:
-            if r.type == EntityRelationEnum.YIELDING and r.obj1 == '':
-                #yielding to something, brake
-
-                #=========================
-                """
-                Collision detection:
-                    - Compute the lookahead distance required to avoid collision using:
-                        d = v^2/(2*a)
-                    - For many steps along the route (using a resolution that adapts if the
-                    planner runs too slowly), simulate the vehicle's future positions.
-                    - If a pedestrian is detected within 3m longitudinal and 1m lateral buffer,
-                    determine the distance-to-collision. Then compute the required deceleration:
-                        a = -(v^2)/(2*d_collision)
-                    - For distant crossing pedestrians, apply a gentle deceleration based on the
-                    perception-estimated pedestrian velocity.
-                """
-
-                print("#### YIELDING PLANNING ####")
-
-                # Convert vehicle pose from vehicle to world coordinates
-                # xyhead_demo: vehicle start at [4, 5], ped walks [15, 2]~[15, 10]
-                # Is there relative pose of pedestrian or absolute pose of vehicle?
-                abs_x = vehicle.pose.x + state.start_vehicle_pose.x
-                abs_y = vehicle.pose.y + state.start_vehicle_pose.y
-
-                # TODO: Check if there are multiple pedestrians
-                for n,a in state.agents.items():
-                    print("ped", a.pose.x, a.pose.y)
-                    print("ego", abs_x, abs_y)
-
-                    # TODO: Make logic for smooth deceleration and re-acceleration
-                    # TEMPORARY: STOP WHEN WITHIN 10M OF PEDESTRIAN
-                    if a.pose.x - abs_x < 10.0 and a.pose.x - abs_x > 0.0:
-                        print("#### Yielding to",n)
-                        should_brake = True
-
-                    break
-
-                # # UNCOMMENT TO BRAKE FOR ALL PEDESTRIANS
-                # should_brake = True
-
-                # # UNCOMMENT NOT TO BRAKE
-                should_brake = False
-
-                #=========================
-
-        should_accelerate = (not should_brake and curr_v < self.desired_speed)
->>>>>>> 2b6c1d8f
 
         #choose whether to accelerate, brake, or keep at current velocity
         if should_yield:
