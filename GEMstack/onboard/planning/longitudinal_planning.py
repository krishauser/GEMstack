from typing import List
from ..component import Component
from ...state import AllState, VehicleState, EntityRelation, EntityRelationEnum, Path, Trajectory, Route, ObjectFrameEnum
from ...utils import serialization
from ...mathutils.transforms import vector_madd

import time
<<<<<<< HEAD
import numpy as np
import matplotlib.pyplot as plt
import matplotlib.patches as patches
import math

class CollosionDetector:
    """
    Simulation class to update positions of two rectangles (vehicle and pedestrian)
    with velocities v1 and v2, performing collision detection at each time step.
    All functions remain within the class, and variables defined in __init__ remain unchanged;
    local copies are used during simulation.
    """
    def __init__(self, x1, y1, t1, x2, y2, t2, v1, v2, total_time=10.0, basic_deceleration=2.0, max_deceleration=8.0):

        self.vehicle_x = x1
        self.vehicle_y = y1
        self.pedestrian_x = x2
        self.pedestrian_y = y2

        # Vehicle parameters with buffer adjustments
        self.vehicle_size_x = 3.2
        self.vehicle_size_y = 1.7
        self.vehicle_buffer_x = 3.0
        self.vehicle_buffer_y = 2.0

        # Vehicle rectangle
        self.x1 = self.vehicle_x + (self.vehicle_size_x + self.vehicle_buffer_x)*0.5 # Offset for buffer (remains constant)
        self.y1 = self.vehicle_y
        self.w1 = self.vehicle_size_x + self.vehicle_buffer_x  # Increase width with buffer
        self.h1 = self.vehicle_size_y + self.vehicle_buffer_y  # Increase height with buffer
        self.t1 = t1

        # Pedestrian rectangle
        self.x2 = x2
        self.y2 = y2
        self.w2 = 0.5
        self.h2 = 0.5
        self.t2 = t2

        # Velocities are expected as [vx, vy]
        self.v1 = v1
        self.v2 = v2

        self.dt = 0.1  # seconds
        self.total_time = total_time  # seconds
        self.basic_deceleration = basic_deceleration
        self.max_deceleration = max_deceleration

    def get_corners(self, x, y, w, h, theta):
        """
        Returns the 4 corners of a rotated rectangle.
        (x, y): center of rectangle
        w, h: width and height of rectangle
        theta: rotation angle in radians
        """
        cos_t = math.cos(theta)
        sin_t = math.sin(theta)
        hw, hh = w / 2.0, h / 2.0

        corners = np.array([
            [ hw * cos_t - hh * sin_t,  hw * sin_t + hh * cos_t],
            [-hw * cos_t - hh * sin_t, -hw * sin_t + hh * cos_t],
            [-hw * cos_t + hh * sin_t, -hw * sin_t - hh * cos_t],
            [ hw * cos_t + hh * sin_t,  hw * sin_t - hh * cos_t]
        ])

        corners[:, 0] += x
        corners[:, 1] += y

        return corners

    def get_axes(self, rect):
        axes = []
        for i in range(len(rect)):
            p1 = rect[i]
            p2 = rect[(i + 1) % len(rect)]
            edge = p2 - p1
            normal = np.array([-edge[1], edge[0]])
            norm = np.linalg.norm(normal)
            if norm:
                normal /= norm
            axes.append(normal)
        return axes

    def project(self, rect, axis):
        dots = np.dot(rect, axis)
        return np.min(dots), np.max(dots)

    def sat_collision(self, rect1, rect2):
        """
        Determines if two convex polygons (rectangles) collide using the
        Separating Axis Theorem (SAT).
        rect1 and rect2 are numpy arrays of shape (4,2) representing their corners.
        """
        axes1 = self.get_axes(rect1)
        axes2 = self.get_axes(rect2)

        for axis in axes1 + axes2:
            min1, max1 = self.project(rect1, axis)
            min2, max2 = self.project(rect2, axis)
            if max1 < min2 or max2 < min1:
                return False
        return True

    def plot_rectangles(self, rect1, rect2, collision, ax):
        """
        Plot two rectangles on a provided axis and indicate collision by color.
        """
        color = 'red' if collision else 'blue'
        for rect in [rect1, rect2]:
            polygon = patches.Polygon(rect, closed=True, edgecolor=color, fill=False, linewidth=2)
            ax.add_patch(polygon)
            ax.scatter(rect[:, 0], rect[:, 1], color=color, zorder=3)
        ax.set_title(f"Collision: {'Yes' if collision else 'No'}")

    def run(self, is_displayed=False):
        output_deceleration = 0.0
        collision_distance = -1
        relation = "None"
        # None: No relation 
        # Yielding: Vehicle is yielding to pedestrian
        # Stopping: Vehicle is stopping for pedestrian

        steps = int(self.total_time / self.dt) + 1

        # Create local variables for positions; these will be updated 
        # without modifying the __init__ attributes.
        current_x1 = self.x1
        current_y1 = self.y1
        current_x2 = self.x2
        current_y2 = self.y2

        if is_displayed:
            plt.ion()  # Turn on interactive mode
            fig, ax = plt.subplots(figsize=(10,5))

        for i in range(steps):
            t_sim = i * self.dt

            # Compute rectangle corners using the local positional variables.
            rect1 = self.get_corners(current_x1, current_y1, self.w1, self.h1, self.t1)
            rect2 = self.get_corners(current_x2, current_y2, self.w2, self.h2, self.t2)

            # Perform collision detection.
            collision = self.sat_collision(rect1, rect2)

            if is_displayed:
                # Plot the current step.
                ax.clear()
                self.plot_rectangles(rect1, rect2, collision, ax)
                ax.set_aspect('equal')
                ax.grid(True, linestyle='--', alpha=0.5)
                ax.set_xlim(self.vehicle_x - 5, self.vehicle_x + 20)
                ax.set_ylim(self.vehicle_y -5, self.vehicle_y +5)

                # Draw an additional rectangle (vehicle body) at the vehicle's center.
                rect_vehiclebody = patches.Rectangle(
                    (current_x1 - (self.vehicle_size_x + self.vehicle_buffer_x)*0.5, current_y1 - self.vehicle_size_y * 0.5),
                    self.w1 - self.vehicle_buffer_x,
                    self.h1 - self.vehicle_buffer_y,
                    edgecolor='green',
                    fill=False,
                    linewidth=2,
                    linestyle='--'
                )
                ax.add_patch(rect_vehiclebody)

                ax.text(0.01, 0.99, f"t = {t_sim:.1f}s", fontsize=12, transform=ax.transAxes, verticalalignment='top')
                plt.draw()

                # Pause briefly to simulate real-time updating.
                plt.pause(self.dt * 0.05)

            # Stop simulation if collision is detected.
            if collision:
                # Check if the vehicle will hit the pedestrian or can stop before hitting.
                # Dmin = v^2 / (2 * a) => a = -v^2 / (2 * D)
                # Minimum distance required to stop before hitting with basic_deceleration
                minimum_distance         = self.v1[0]**2 / (2 * self.basic_deceleration)
                current_vehicle_x        = current_x1 - (self.vehicle_size_x + self.vehicle_buffer_x) * 0.5
                current_vehicle_y        = current_y1

                print("Collision detected. Stopping simulation.")
                print(f"Collision coordinates: ({current_vehicle_x:.1f}, {current_vehicle_y:.1f})")
                print(f"Vehicle speed: {self.v1[0]:.1f}")
                print(f"Minimum distance required to avoid collision: {minimum_distance:.1f}")

                collision_distance = current_vehicle_x - self.vehicle_x

                if minimum_distance > collision_distance:
                    print("Vehicle will hit the pedestrian!!!")
                    relation = "Stopping"
                    # Deceleration to stop at the current position > basic_deceleration
                    output_deceleration = min(self.max_deceleration, self.v1[0]**2 / (2 * (collision_distance)))
                else:
                    print("Vehicle can yield. Speed down with:")
                    # Deceleration to stop at the current position < basic_deceleration
                    output_deceleration = self.v1[0]**2 / (2 * (current_vehicle_x - self.vehicle_x))
                    print(f"Appropriate deceleration: {output_deceleration:.2f}")
                    relation = "Yielding"
                break

            # Update local positions based on velocities.
            current_x1 += self.v1[0] * self.dt
            current_y1 += self.v1[1] * self.dt
            current_x2 += self.v2[0] * self.dt
            current_y2 += self.v2[1] * self.dt

        if is_displayed:
            plt.ioff()
            plt.show(block=True)

        return relation, output_deceleration, collision_distance

=======
import math
>>>>>>> 34f89eb5

def longitudinal_plan(path : Path, acceleration : float, deceleration : float, max_speed : float, current_speed : float) -> Trajectory:
    """Generates a longitudinal trajectory for a path with a
    trapezoidal velocity profile. 
    
    1. accelerates from current speed toward max speed
    2. travel along max speed
    3. if at any point you can't brake before hitting the end of the path,
       decelerate with accel = -deceleration until velocity goes to 0.
    """
    path_normalized = path.arc_length_parameterize()

    #TODO: actually do something to points and times
    points = [p for p in path_normalized.points]
    times = [t for t in path_normalized.times]
    #=============================================

    print("-----LONGITUDINAL PLAN-----")
    print("path length: ", path.length())
    length = path.length()

    # If the path is too short, just return the path for preventing sudden halt of simulation
    if length < 0.05:
        return Trajectory(path.frame, points, times)

    # This assumes that the time denomination cannot be changed

    # Starting point
    x0 = points[0][0]
    cur_point = points[0]
    cur_time = times[0]
    cur_index = 0

    new_points = []
    new_times = []
    velocities = [] # for graphing and debugging purposes

    while current_speed > 0 or cur_index == 0:
        # we want to iterate through all the points and add them
        # to the new points. However, we also want to add "critical points"
        # where we reach top speed, begin decelerating, and stop
        new_points.append(cur_point)
        new_times.append(cur_time)
        velocities.append(current_speed)
        print("=====================================")
        print("new points: ", new_points)
        print("current index: ", cur_index)
        print("current speed: ", current_speed)

        # Information we will need: 
            # Calculate how much time it would take to stop
            # Calculate how much distance it would take to stop
        min_delta_t_stop = current_speed/deceleration
        min_delta_x_stop = current_speed*min_delta_t_stop - 0.5*deceleration*min_delta_t_stop**2
        assert min_delta_x_stop >= 0


        # Check if we are done

        # If we cannot stop before or stop exactly at the final position requested
        if cur_point[0] + min_delta_x_stop >= points[-1][0]:
            print("In case one")
            # put on the breaks

            # Calculate the next point in a special manner because of too-little time to stop 
            if cur_index == len(points)-1:
                # the next point in this instance would be when we stop
                next_point = (cur_point[0] + min_delta_x_stop, 0)
            else:
                next_point = points[cur_index+1]

            # keep breaking until the next milestone in path
            if next_point[0] <= points[-1][0]:
                print("continuing to next point")
                delta_t_to_next_x = compute_time_to_x(cur_point[0], next_point[0], current_speed, -deceleration)
                cur_time += delta_t_to_next_x
                cur_point = next_point
                current_speed -= deceleration*delta_t_to_next_x
                cur_index += 1
            else:
                # continue to the point in which we would stop (current_velocity = 0)
                # update to the next point 
                delta_t_to_next_x = compute_time_to_x(cur_point[0], next_point[0], current_speed, -deceleration)
                cur_point = next_point
                cur_time += delta_t_to_next_x
                # current_speed would not be exactly zero error would be less than 1e-4 but perfer to just set to zero
                #current_speed -= delta_t_to_next_x*deceleration
                current_speed = 0
                assert current_speed == 0

        # This is the case where we are accelerating to max speed
        # because the first if-statement covers for when we decelerating,
        # the only time current_speed < max_speed is when we are accelerating 
        elif current_speed < max_speed:
            print("In case two")
            # next point 
            next_point = points[cur_index+1]
            # accelerate to max speed

            # calculate the time it would take to reach max speed
            delta_t_to_max_speed = (max_speed - current_speed)/acceleration
            # calculate the distance it would take to reach max speed
            delta_x_to_max_speed = current_speed*delta_t_to_max_speed + 0.5*acceleration*delta_t_to_max_speed**2
            
            # if we would reach max speed after the next point, 
            # just move to the next point and update the current speed and time
            if cur_point[0] + delta_x_to_max_speed >= next_point[0]:
                print("go to next point")
                # accelerate to max speed
                delta_t_to_next_x = compute_time_to_x(cur_point[0], next_point[0], current_speed, acceleration)
                cur_time += delta_t_to_next_x
                cur_point = [next_point[0], 0]
                current_speed += delta_t_to_next_x*acceleration
                cur_index += 1
            
            # this is the case where we would reach max speed before the next point
            # we need to create a new point where we would reach max speed 
            else:
                print("adding new point")
                # we would need to add a new point at max speed
                cur_time += delta_t_to_max_speed
                cur_point = [cur_point[0] + delta_x_to_max_speed, 0]
                current_speed = max_speed

        # This is the case where we are at max speed
        # special functionality is that this block must 
        # add a point where we would need to start declerating to reach
        # the final point
        elif current_speed == max_speed:
            next_point = points[cur_index+1]
            # continue on with max speed
            print("In case three")
            
            # add point to start decelerating
            if next_point[0] + min_delta_x_stop >= points[-1][0]:
                print("Adding new point to start decelerating")
                cur_time += (points[-1][0] - min_delta_x_stop - cur_point[0])/current_speed
                cur_point = [points[-1][0] - min_delta_x_stop,0]
                current_speed = max_speed
            else:
                # Continue on to next point
                print("Continuing on to next point")
                cur_time += (next_point[0] - cur_point[0])/current_speed
                cur_point = next_point
                cur_index += 1
        
        # This is an edge case and should only be reach 
        # if the initial speed is greater than the max speed
        elif current_speed > max_speed:
            # We need to hit the breaks 

            next_point = points[cur_index+1]
            print("In case four")
            # slow down to max speed 
            delta_t_to_max_speed = (current_speed - max_speed)/deceleration
            delta_x_to_max_speed = current_speed*delta_t_to_max_speed - 0.5*deceleration*delta_t_to_max_speed**2

            # If we would reach the next point before slowing down to max speed
            # keep going until we reach the next point
            if cur_point[0] + delta_x_to_max_speed >= next_point[0]:
                delta_t_to_next_x = compute_time_to_x(cur_point[0], next_point[0], current_speed, -deceleration)
                cur_time += delta_t_to_next_x
                cur_point = [next_point[0], 0]
                current_speed -= delta_t_to_next_x*deceleration
                cur_index += 1
            else:
            # We would reach max speed before the next point
            # we need to add a new point at the point where we
            # would reach max speed
                cur_time += delta_t_to_max_speed
                cur_point = [cur_point[0] + delta_x_to_max_speed, 0]
                current_speed = max_speed

        else:
            # not sure what falls here
            raise ValueError("LONGITUDINAL PLAN ERROR: Not sure how we ended up here")
        
    new_points.append(cur_point)
    new_times.append(cur_time)
    velocities.append(current_speed)
        
    points = new_points
    times = new_times
    print("[PLAN] Computed points:", points)
    print("[TIME] Computed time:", times)
    print("[Velocities] Computed velocities:", velocities)

    #=============================================

    trajectory = Trajectory(path.frame,points,times,velocities)
    return trajectory

def compute_time_to_x(x0 : float, x1 : float, v : float, a : float) -> float:
    """Computes the time to go from x0 to x1 with initial velocity v0 and final velocity v1
    with constant acceleration a. I am assuming that we will always have a solution by settings
    discriminant equal to zero, i'm not sure if this is an issue."""

    """Consider changing the system to use linear operators instead of explicitly calculating because of instances here"""
    # x1 = x0 + v0*t + 0.5*a*t^2
    # x1 - x0 = v0*t + 0.5*a*t^2
    # 0.5*a*t^2 + v0*t + x0 - x1 = 0
    # t = (-v0 + sqrt(v0^2 - 4*0.5*a*(x0-x1)))/(2*0.5*a)
    # t = (-v0 + sqrt(v0^2 + 2*a*(x1-x0)))/a
    print("x0: ", x0)
    print("x1: ", x1)
    print("v: ", v)
    print("a: ", a)

    t1 = (-v + max(0,(v**2 - 2*a*(x0-x1)))**0.5)/a
    t2 = (-v - max(0,(v**2 - 2*a*(x0-x1)))**0.5)/a

    print("t1: ", t1)
    print("t2: ", t2)

    if math.isnan(t1): t1 = 0
    if math.isnan(t2): t2 = 0

    # print("t1: ", t1)
    # print("t2: ", t2)

    valid_times = [n for n in [t1, t2] if n > 0]
    if valid_times:
        return min(valid_times)
    else:
        return 0.0

def longitudinal_brake(path : Path, deceleration : float, current_speed : float) -> Trajectory:
    """Generates a longitudinal trajectory for braking along a path."""
    path_normalized = path.arc_length_parameterize()

    #TODO: actually do something to points and times
    points = [p for p in path_normalized.points]
    times = [t for t in path_normalized.times]

    #=============================================

    print("=====LONGITUDINAL BRAKE=====")
    print("path length: ", path.length())
    print("deceleration: ", deceleration)
    length = path.length()

    x0 = points[0][0]
    t_stop = current_speed / deceleration
    x_stop = x0 + current_speed * t_stop - 0.5 * deceleration * t_stop**2

    new_points = []
    velocities = []

    for t in times:
        if t <= t_stop:
            x = x0 + current_speed * t - 0.5 * deceleration * t**2
        else:
            x = x_stop
        new_points.append([x, 0])
        velocities.append(current_speed - deceleration * t)
    points = new_points
    print("[BRAKE] Computed points:", points)

    #=============================================

    trajectory = Trajectory(path.frame,points,times,velocities)
    return trajectory


class YieldTrajectoryPlanner(Component):
    """Follows the given route.  Brakes if you have to yield or
    you are at the end of the route, otherwise accelerates to
    the desired speed.
    """

    def __init__(self):
        self.route_progress = None
        self.t_last = None
        self.acceleration = 0.5
        self.desired_speed = 2.0 # default 1.0
        self.deceleration = 2.0

        self.max_deceleration = 8.0
        self.relation = "None"

    def state_inputs(self):
        return ['all']

    def state_outputs(self) -> List[str]:
        return ['trajectory']

    def rate(self):
        return 10.0

    def update(self, state : AllState):
        start_time = time.time()

        vehicle = state.vehicle # type: VehicleState
        route = state.route   # type: Route
        t = state.t

        if self.t_last is None:
            self.t_last = t
        dt = t - self.t_last
  
        # Position in vehicle frame (Start (0,0) to (15,0))
        curr_x = vehicle.pose.x
        curr_y = vehicle.pose.y
        curr_v = vehicle.v

        #figure out where we are on the route
        if self.route_progress is None:
            self.route_progress = 0.0
        closest_dist,closest_parameter = state.route.closest_point_local((curr_x,curr_y),[self.route_progress-5.0,self.route_progress+5.0])
        self.route_progress = closest_parameter

        lookahead_distance = max(10, curr_v**2 / (2 * self.deceleration))
        route_with_lookahead = route.trim(closest_parameter,closest_parameter + lookahead_distance)
        print("Lookahead distance:", lookahead_distance)
        #extract out a 10m segment of the route
        # route_with_lookahead = route.trim(closest_parameter,closest_parameter+10.0)

        decel = self.deceleration
        prev_relation = self.relation
        should_yield = False

        #parse the relations indicated
        should_brake = False

        for r in state.relations:
            if r.type == EntityRelationEnum.YIELDING and r.obj1 == '':
                #yielding to something, brake

                #=========================
                """
                Collision detection:
                    - Compute the lookahead distance required to avoid collision using:
                        d = v^2/(2*a)
                    - For many steps along the route (using a resolution that adapts if the
                    planner runs too slowly), simulate the vehicle's future positions.
                    - If a pedestrian is detected within 3m longitudinal and 1m lateral buffer,
                    determine the distance-to-collision. Then compute the required deceleration:
                        a = -(v^2)/(2*d_collision)
                    - For distant crossing pedestrians, apply a gentle deceleration based on the
                    perception-estimated pedestrian velocity.
                """

                print("#### YIELDING PLANNING ####")

                # Vehicle parameters.
                x1, y1 = vehicle.pose.x + state.start_vehicle_pose.x, vehicle.pose.y + state.start_vehicle_pose.y
                v1 = [curr_v, 0]     # Vehicle speed vector

                for n,a in state.agents.items():

                    # Pedestrian parameters.
                    x2, y2 = a.pose.x, a.pose.y
                    v2 = [a.velocity[0], a.velocity[1]]     # Pedestrian speed vector

                    # Total simulation time
                    if curr_v > 0.1:
                        total_time = min(10, lookahead_distance / curr_v)
                    else:
                        total_time = 10
                    print(f"Total time: {total_time:.2f} seconds")

                    # Create and run the simulation.
                    print(f"Vehicle: ({x1:.1f}, {y1:.1f}, ({v1[0]:.1f}, {v1[1]:.1f}))")
                    print(f"Pedestrian: ({x2:.1f}, {y2:.1f}, ({v2[0]:.1f}, {v2[1]:.1f}))")
                    sim = CollosionDetector(x1, y1, 0, x2, y2, 0, v1, v2, total_time, self.deceleration, self.max_deceleration)

                    self.relation, decel, collision_distance = sim.run()
                    print(f"Relation: {self.relation}")
                    print(f"Deceleration: {decel:.2f} m/s^2")

                    # Update the lookahead distance based on the deceleration
                    if collision_distance >= 0:
                        route_with_lookahead = route.trim(closest_parameter,closest_parameter + collision_distance)

                    # relation: None, Yielding, Stopping
                    # None: No need to speed down
                    # Yielding: Speed down but not to 0 m/s
                    # Stopping: Speed down to 0 m/s
                    # State transition:
                        # None => Yielding or Stopping
                        # Yielding => Stopping
                        # Stopping => nan
                        
                    if prev_relation == "Stopping" and self.relation == "Yielding":
                        self.relation = "Stopping"

                    break

                if self.relation == "Yielding":
                    should_brake = True
                    should_yield = True
                elif self.relation == "Stopping":
                    should_brake = True
                    should_yield = False

                # # UNCOMMENT TO BRAKE FOR ALL PEDESTRIANS
                # should_brake = True

                # # UNCOMMENT NOT TO BRAKE
<<<<<<< HEAD
                # should_brake = False
=======
                should_brake = False
>>>>>>> 34f89eb5

                #=========================

        should_accelerate = (not should_brake and curr_v < self.desired_speed)

        #choose whether to accelerate, brake, or keep at current velocity
        if should_accelerate:
            traj = longitudinal_plan(route_with_lookahead, self.acceleration, self.deceleration, self.desired_speed, curr_v)
        elif should_brake and not should_yield:
            # Stopping: 2.0 < Decel < 8.0 
            traj = longitudinal_brake(route_with_lookahead, decel, curr_v)
        elif should_brake and should_yield:
            # Yielding: 0.0 < Decel < 2.0
            traj = longitudinal_brake(route_with_lookahead, decel, curr_v)
        else:
            traj = longitudinal_plan(route_with_lookahead, 0.0, self.deceleration, self.desired_speed, curr_v)

        print(f"Simulation took {time.time() - start_time:.3f} seconds.")

        return traj <|MERGE_RESOLUTION|>--- conflicted
+++ resolved
@@ -5,7 +5,6 @@
 from ...mathutils.transforms import vector_madd
 
 import time
-<<<<<<< HEAD
 import numpy as np
 import matplotlib.pyplot as plt
 import matplotlib.patches as patches
@@ -220,9 +219,6 @@
 
         return relation, output_deceleration, collision_distance
 
-=======
-import math
->>>>>>> 34f89eb5
 
 def longitudinal_plan(path : Path, acceleration : float, deceleration : float, max_speed : float, current_speed : float) -> Trajectory:
     """Generates a longitudinal trajectory for a path with a
@@ -622,11 +618,7 @@
                 # should_brake = True
 
                 # # UNCOMMENT NOT TO BRAKE
-<<<<<<< HEAD
                 # should_brake = False
-=======
-                should_brake = False
->>>>>>> 34f89eb5
 
                 #=========================
 
