from typing import List, Tuple
from ..component import Component
from ...utils import serialization, settings
from ...state import AllState,VehicleState,Route,ObjectFrameEnum,Roadmap,Roadgraph
from ...mathutils import collisions
from ...mathutils.transforms import normalize_vector
<<<<<<< HEAD
from .reeds_shepp import path_length, get_optimal_path, eval_path, rad2deg, precompute
from .obstacle_heuristic import obstacle_heuristic
=======
from .reeds_shepp import path_length, get_optimal_path, eval_path, rad2deg
>>>>>>> bce23714
import os
import copy
from time import time
from dataclasses import replace
from queue import PriorityQueue
import numpy as np
import math



class StaticRoutePlanner(Component):
    """Reads a route from disk and returns it as the desired route."""
    def __init__(self, routefn : str, frame : str = 'start'):
        self.routefn = routefn
        base, ext = os.path.splitext(routefn)
        if ext in ['.json','.yml','.yaml']:
            with open(routefn,'r') as f:
                self.route = serialization.load(f)
        elif ext == '.csv':
            waypoints = np.loadtxt(routefn,delimiter=',',dtype=float)
            if waypoints.shape[1] == 3:
                waypoints = waypoints[:,:2]
            if frame == 'start':
                self.route = Route(frame=ObjectFrameEnum.START,points=waypoints.tolist())
            elif frame == 'global':
                self.route = Route(frame=ObjectFrameEnum.GLOBAL,points=waypoints.tolist())
            elif frame == 'cartesian':
                self.route = Route(frame=ObjectFrameEnum.ABSOLUTE_CARTESIAN,points=waypoints.tolist())
            else:
                raise ValueError("Unknown route frame {} must be start, global, or cartesian".format(frame))
        else:
            raise ValueError("Unknown route file extension",ext)

    def state_inputs(self):
        return []

    def state_outputs(self) -> List[str]:
        return ['route']

    def rate(self):
        return 1.0

    def update(self):
        return self.route

class DummyRoutePlanner(Component):
    """Reads a route from disk and returns it as the desired route."""
    def __init__(self, start : List[float], end : List[float]):
        self.route = Route(frame=ObjectFrameEnum.START,points=[start[:2],end[:2]])

    def state_inputs(self):
        return []

    def state_outputs(self) -> List[str]:
        return ['route']

    def rate(self):
        return 1.0

    def update(self):
        return self.route
    
class Node:
    def __init__(self,state,cost,heuristic=0.,parent=None):
        self.state = state
        self.cost = cost
        self.heuristic = heuristic
        self.parent = parent
    
    def f(self):
        return self.cost + self.heuristic

    def __lt__(self,other):
        return self.f() < other.f()

    
class SearchNavigationRoutePlanner(Component):
    """Returns a straight line as the desired route."""
    def __init__(self, start : List[float], end : List[float]):
        # start and end are [x, y, yaw, speed, steer] in the START frame
        self.start = start
<<<<<<< HEAD
=======
        self.start = [0.,0.,0.,0.,0.]
>>>>>>> bce23714
        self.end = end
        x_bound = [min(self.start[0], self.end[0])-2, max(self.start[0], self.end[0])+1]
        y_bound = [min(self.start[1], self.end[1])-2, max(self.start[1], self.end[1])+3]
        theta_bound = [0, 2*np.pi]
<<<<<<< HEAD
        self.x_bound = x_bound
        self.y_bound = y_bound
=======
>>>>>>> bce23714

        resolution = settings.get('planner.search_planner.resolution')
        angle_resolution = settings.get('planner.search_planner.angle_resolution')
        self.s_bound = (int((x_bound[1]-x_bound[0])/resolution), \
                        int((y_bound[1]-y_bound[0])/resolution), \
                        int(2*np.pi/angle_resolution))
        
        self.s2state = lambda s: [x_bound[0] + s[0]*(x_bound[1]-x_bound[0])/self.s_bound[0], \
                                  y_bound[0] + s[1]*(y_bound[1]-y_bound[0])/self.s_bound[1], \
                                  theta_bound[0] + s[2]*(theta_bound[1]-theta_bound[0])/self.s_bound[2], \
                                  s[3]]
        
        self.state2s = lambda state: [round((state[0]-x_bound[0])/(x_bound[1]-x_bound[0])*self.s_bound[0]), \
                                      round((state[1]-y_bound[0])/(y_bound[1]-y_bound[0])*self.s_bound[1]), \
                                      round((state[2]-theta_bound[0])/(theta_bound[1]-theta_bound[0])*self.s_bound[2])%self.s_bound[2], \
                                      state[3]]
        
<<<<<<< HEAD
        self.grid_resolution = 0.5      
        self.grid_map = np.full((int((x_bound[1]-x_bound[0])/self.grid_resolution), \
                                 int((y_bound[1]-y_bound[0])/self.grid_resolution)), \
                                 np.inf)
        
=======
>>>>>>> bce23714
        self._rate = settings.get('planner.search_planner.rate')
        
        v = settings.get('planner.search_planner.velocity')
        L = settings.get('vehicle.geometry.wheelbase')
        steer_max = settings.get('planner.search_planner.max_steering_angle')
        turn_radius = L/np.tan(steer_max)
        self.turn_radius = turn_radius

        N_controls = settings.get('planner.search_planner.N_sample_controls')
        dt = settings.get('planner.search_planner.dt')

        self.target_threshold = settings.get('planner.search_planner.target_threshold')
        self.RS_threshold = settings.get('planner.search_planner.RS_threshold')
        self.RS_resolution = settings.get('planner.search_planner.RS_resolution')
        self.RS_p = settings.get('planner.search_planner.RS_prob')

        backward_cost_scale = settings.get('planner.search_planner.backward_cost_scale')
        gear_cost = settings.get('planner.search_planner.gear_cost')

        def sample_steer(N=N_controls):
            return np.random.uniform(-steer_max,steer_max,N)
        
        def sim(state,steer,f,dt=dt):
            x, y, theta, _ = state
            dtheta = v*np.tan(steer)/L
            x = x + f*np.cos(theta)*v*dt
            y = y + f*np.sin(theta)*v*dt
            theta = theta + dtheta*dt
            return [x,y,theta,f]
        
        def expand(state):
            next_states = []
            for steer in sample_steer():
                for f in [-1,1]: # -1 for backward, 1 for forward
                    next_state = sim(state,steer,f)
                    x, y, theta, _ = next_state
                    if x < x_bound[0] or x > x_bound[1] or y < y_bound[0] or y > y_bound[1]:
                        continue
                    next_states.append(next_state)
            return next_states
        self.expand = expand

        def heuristic(state1,state2,agents=[]):
            xs,ys,ths = state1[:3]
            start = [xs/turn_radius,ys/turn_radius,ths]
            xe,ye,the = state2[:3]
            end = [xe/turn_radius,ye/turn_radius,the]
<<<<<<< HEAD
            h = precompute(start,end)*turn_radius
            # h = path_length(get_optimal_path(start,end))*turn_radius
            i, j = round((state1[0]-self.x_bound[0])/self.grid_resolution), round((state1[1]-self.y_bound[0])/self.grid_resolution)
            h = max(self.grid_map[i,j]*self.grid_resolution,h)
=======
            h = path_length(get_optimal_path(start,end))*turn_radius
>>>>>>> bce23714
            return h*2
        self.heuristic = heuristic

        def cost(state1,state2):
            scale = backward_cost_scale if state2[3] < 0 else 1.0
            c = np.linalg.norm(np.array(state1[:2])-np.array(state2[:2]))
            c = c*scale
            c += gear_cost if state1[3]*state2[3] < 0 else 0
            return c
        self.cost = cost

        def distance(state1,state2):
            return np.linalg.norm(np.array(state1[:3])-np.array(state2[:3])) + \
                min(abs(state1[2]-state2[2])%(2*np.pi), 2*np.pi-abs(state1[2]-state2[2])%(2*np.pi))
        self.distance = distance

        self.route = None
        self.last_path = None
        self.LATERAL_DISTANCE_BUFFER = .5
        self.LONGITUDINAL_DISTANCE_BUFFER = .5

<<<<<<< HEAD
=======
        # for replan debug
        self.debug_counter = 0

>>>>>>> bce23714

        print("NavigationRoutePlanner: start",start)
        print("NavigationRoutePlanner: end",end)

    def state_inputs(self):
        # return ['vehicle', 'roadgraph']
        return ['all'] # Temporary for collision detection, should be replaced by the roadgraph

    def state_outputs(self) -> List[str]:
        return ['route']

    def rate(self):
        return self._rate

    # def update(self, vehicle : VehicleState, roadgraph : Tuple[Roadmap,Roadgraph]):
    #     # TODO: Figure out what is a Roadgraph
    #     roadmap, roadgraph = roadgraph

    #     # TODO: make this a real route
    #     route = Route(frame=ObjectFrameEnum.START,points=[self.start[:2],self.end[:2]])
    #     return route
    
    def update(self, state : AllState):
        # We can use agents to detect collisions, just like hw3
        # TODO: Shoule be replaced by the roadgraph to follow the GEMstack decision-making graph
        vehicle = copy.deepcopy(state.vehicle)
        agents = state.agents
        agents = [a.to_frame(ObjectFrameEnum.START, start_pose_abs=state.start_vehicle_pose) for a in agents.values()]
        # TODO: make this a real route

        def check_constraints(state):
            s = self.state2s(state)
            if s[0] < 0 or s[0] >= self.s_bound[0] or s[1] < 0 or s[1] >= self.s_bound[1]:
                return False
            vehicle_ = copy.deepcopy(vehicle)
            vehicle_.pose = replace(vehicle_.pose,x=state[0],y=state[1],yaw=state[2])
            vehicle_object = vehicle_.to_object()
            l,w,h = vehicle_object.dimensions
            new_l, new_w = l + 2*self.LONGITUDINAL_DISTANCE_BUFFER, w + 2*self.LATERAL_DISTANCE_BUFFER
            vehicle_object.dimensions = (new_l, new_w, h)
            vehicle_poly = vehicle_object.polygon_parent()
            for agent in agents:
                if collisions.polygon_intersects_polygon_2d(vehicle_poly, agent.polygon_parent()):
                    return False
            return True
        
        def check_path(path):
<<<<<<< HEAD
            for p in path[::5]:
                if not check_constraints(p):
                    return False
            return True
        
        replan = self.last_path is None or not check_path(self.last_path)
        # replan = True
        if replan: # replan when last route is not valid
            # Compute grid map
            for i in range(self.grid_map.shape[0]):
                for j in range(self.grid_map.shape[1]):
                    x, y = self.grid_resolution*i+self.x_bound[0], self.grid_resolution*j+self.y_bound[0]
                    if not check_constraints([x,y,0,0]):
                        self.grid_map[i,j] = -1
            i = round((self.end[0]-self.x_bound[0])/self.grid_resolution)
            j = round((self.end[1]-self.y_bound[0])/self.grid_resolution)
            obstacle_heuristic(self.grid_map, [i,j])

            start = [vehicle.pose.x, vehicle.pose.y, vehicle.pose.yaw, 0]
=======
            for p in path:
                if not check_constraints(p):
                    return False
            return True

        # if perception algorithm change
        ## TO DO: update state.end in perception algorithm
        replan = False
        print("TEST END: ", state.end)
        self.debug_counter+=1
        if self.end != state.end and self.debug_counter > 3:
            replan = True

            current_x, current_y, current_yaw = vehicle.pose.x, vehicle.pose.y, vehicle.pose.yaw

            # Transpose the end position to the original start frame
            dx = state.end[0] - current_x
            dy = state.end[1] - current_y

            dx_rot = dx * math.cos(current_yaw) - dy * math.sin(current_yaw)
            dy_rot = dx * math.sin(current_yaw) + dy * math.cos(current_yaw)

            new_x = current_x + dx_rot
            new_y = current_y + dy_rot
            new_yaw = state.end[2] + (current_yaw - self.start[2])

            state.end[0] = new_x
            state.end[1] = new_y
            state.end[2] = new_yaw

            self.end = state.end
            print("END AFTER TRANSPOASE: ", state.end)
        
        if replan or self.last_path is None or not check_path(self.last_path): # replan when last route is not valid
            start = [*self.start[:3], 0]
>>>>>>> bce23714
            end = [*self.end[:3], 0]
            root = Node(start,0,heuristic=self.heuristic(start,end))

            queue = PriorityQueue()
            queue.put(root)

            visited = set()
            visited.add(tuple(start))

            while not queue.empty():
                current = queue.get()
                if self.distance(current.state,end) < self.target_threshold:
                    break
                elif self.distance(current.state,end) < self.RS_threshold and np.random.uniform() < self.RS_p:
                    xs,ys,ths = current.state[:3]
                    states = [xs/self.turn_radius,ys/self.turn_radius,ths]
                    xe,ye,the = end[:3]
                    statee = [xe/self.turn_radius,ye/self.turn_radius,the]
                    ps = eval_path(get_optimal_path(states,statee), current.state[:3], \
                                   radius=self.turn_radius, resolution=self.RS_resolution)
                    collision = False
                    for p in ps:
                        if not check_constraints(p):
                            collision = True
                            break
                    if not collision:
                        for p in ps:
                            cost = self.cost(current.state,p) + current.cost
                            child = Node(p,cost,heuristic=0.,parent=current)
                            current = child
                        break
                for state in self.expand(current.state):
                    s = self.state2s(state)
                    if tuple(s) not in visited and check_constraints(state):
                        visited.add(tuple(s))
                        cost = self.cost(current.state,state) + current.cost
                        child = Node(state,cost,heuristic=self.heuristic(state,end),parent=current)
                        queue.put(child)
            
            route = []
<<<<<<< HEAD
            yaws = []
            gear = []
            last_path = []
            while current is not None:
                route.append(current.state[:2])
                yaws.append(current.state[2])
                gear.append(current.state[3])
                last_path.append(current.state)
                current = current.parent
            route = route[::-1]
            yaws = yaws[::-1]
            gear = gear[::-1]
            last_path = last_path[::-1]
            self.route = Route(frame=ObjectFrameEnum.START,points=route,yaws=yaws,gear=gear)
            self.last_path = last_path
        
        route = self.route
        
=======
            last_path = []
            while current is not None:
                route.append(current.state[:2])
                last_path.append(current.state)
                current = current.parent
            route = route[::-1]
            last_path = last_path[::-1]
            self.route = Route(frame=ObjectFrameEnum.START,points=route)
            self.last_path = last_path
        
        route = self.route
>>>>>>> bce23714
        return route<|MERGE_RESOLUTION|>--- conflicted
+++ resolved
@@ -4,12 +4,10 @@
 from ...state import AllState,VehicleState,Route,ObjectFrameEnum,Roadmap,Roadgraph
 from ...mathutils import collisions
 from ...mathutils.transforms import normalize_vector
-<<<<<<< HEAD
+
 from .reeds_shepp import path_length, get_optimal_path, eval_path, rad2deg, precompute
 from .obstacle_heuristic import obstacle_heuristic
-=======
-from .reeds_shepp import path_length, get_optimal_path, eval_path, rad2deg
->>>>>>> bce23714
+
 import os
 import copy
 from time import time
@@ -91,19 +89,15 @@
     def __init__(self, start : List[float], end : List[float]):
         # start and end are [x, y, yaw, speed, steer] in the START frame
         self.start = start
-<<<<<<< HEAD
-=======
-        self.start = [0.,0.,0.,0.,0.]
->>>>>>> bce23714
+
+
         self.end = end
         x_bound = [min(self.start[0], self.end[0])-2, max(self.start[0], self.end[0])+1]
         y_bound = [min(self.start[1], self.end[1])-2, max(self.start[1], self.end[1])+3]
         theta_bound = [0, 2*np.pi]
-<<<<<<< HEAD
         self.x_bound = x_bound
         self.y_bound = y_bound
-=======
->>>>>>> bce23714
+
 
         resolution = settings.get('planner.search_planner.resolution')
         angle_resolution = settings.get('planner.search_planner.angle_resolution')
@@ -120,15 +114,13 @@
                                       round((state[1]-y_bound[0])/(y_bound[1]-y_bound[0])*self.s_bound[1]), \
                                       round((state[2]-theta_bound[0])/(theta_bound[1]-theta_bound[0])*self.s_bound[2])%self.s_bound[2], \
                                       state[3]]
-        
-<<<<<<< HEAD
+
         self.grid_resolution = 0.5      
         self.grid_map = np.full((int((x_bound[1]-x_bound[0])/self.grid_resolution), \
                                  int((y_bound[1]-y_bound[0])/self.grid_resolution)), \
                                  np.inf)
         
-=======
->>>>>>> bce23714
+
         self._rate = settings.get('planner.search_planner.rate')
         
         v = settings.get('planner.search_planner.velocity')
@@ -176,14 +168,11 @@
             start = [xs/turn_radius,ys/turn_radius,ths]
             xe,ye,the = state2[:3]
             end = [xe/turn_radius,ye/turn_radius,the]
-<<<<<<< HEAD
             h = precompute(start,end)*turn_radius
             # h = path_length(get_optimal_path(start,end))*turn_radius
             i, j = round((state1[0]-self.x_bound[0])/self.grid_resolution), round((state1[1]-self.y_bound[0])/self.grid_resolution)
             h = max(self.grid_map[i,j]*self.grid_resolution,h)
-=======
-            h = path_length(get_optimal_path(start,end))*turn_radius
->>>>>>> bce23714
+
             return h*2
         self.heuristic = heuristic
 
@@ -205,12 +194,6 @@
         self.LATERAL_DISTANCE_BUFFER = .5
         self.LONGITUDINAL_DISTANCE_BUFFER = .5
 
-<<<<<<< HEAD
-=======
-        # for replan debug
-        self.debug_counter = 0
-
->>>>>>> bce23714
 
         print("NavigationRoutePlanner: start",start)
         print("NavigationRoutePlanner: end",end)
@@ -258,7 +241,7 @@
             return True
         
         def check_path(path):
-<<<<<<< HEAD
+
             for p in path[::5]:
                 if not check_constraints(p):
                     return False
@@ -278,43 +261,7 @@
             obstacle_heuristic(self.grid_map, [i,j])
 
             start = [vehicle.pose.x, vehicle.pose.y, vehicle.pose.yaw, 0]
-=======
-            for p in path:
-                if not check_constraints(p):
-                    return False
-            return True
-
-        # if perception algorithm change
-        ## TO DO: update state.end in perception algorithm
-        replan = False
-        print("TEST END: ", state.end)
-        self.debug_counter+=1
-        if self.end != state.end and self.debug_counter > 3:
-            replan = True
-
-            current_x, current_y, current_yaw = vehicle.pose.x, vehicle.pose.y, vehicle.pose.yaw
-
-            # Transpose the end position to the original start frame
-            dx = state.end[0] - current_x
-            dy = state.end[1] - current_y
-
-            dx_rot = dx * math.cos(current_yaw) - dy * math.sin(current_yaw)
-            dy_rot = dx * math.sin(current_yaw) + dy * math.cos(current_yaw)
-
-            new_x = current_x + dx_rot
-            new_y = current_y + dy_rot
-            new_yaw = state.end[2] + (current_yaw - self.start[2])
-
-            state.end[0] = new_x
-            state.end[1] = new_y
-            state.end[2] = new_yaw
-
-            self.end = state.end
-            print("END AFTER TRANSPOASE: ", state.end)
-        
-        if replan or self.last_path is None or not check_path(self.last_path): # replan when last route is not valid
-            start = [*self.start[:3], 0]
->>>>>>> bce23714
+
             end = [*self.end[:3], 0]
             root = Node(start,0,heuristic=self.heuristic(start,end))
 
@@ -355,7 +302,7 @@
                         queue.put(child)
             
             route = []
-<<<<<<< HEAD
+
             yaws = []
             gear = []
             last_path = []
@@ -374,17 +321,4 @@
         
         route = self.route
         
-=======
-            last_path = []
-            while current is not None:
-                route.append(current.state[:2])
-                last_path.append(current.state)
-                current = current.parent
-            route = route[::-1]
-            last_path = last_path[::-1]
-            self.route = Route(frame=ObjectFrameEnum.START,points=route)
-            self.last_path = last_path
-        
-        route = self.route
->>>>>>> bce23714
         return route