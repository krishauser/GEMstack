--- conflicted
+++ resolved
@@ -12,6 +12,14 @@
 import requests
 import json
 import time
+import math
+from ...utils import settings
+
+
+def check_distance(goal_pose : ObjectPose, current_pose : ObjectPose):
+    goal = np.array([goal_pose.x, goal_pose.y])
+    current = np.array([current_pose.x, current_pose.y])
+    return np.linalg.norm(goal - current)
 
 
 class StateMachine:
@@ -85,7 +93,6 @@
         if self.count <2:
             return mission_plan
 
-<<<<<<< HEAD
 
         if self.flag_use_webapp:
             goal_location = None
@@ -104,31 +111,17 @@
                     goal_frame = 'global'
                     print("Goal location:", goal_location)
                     print("Goal frame:", goal_frame)
-                   
+
                     goal_location = [10, 0]  # for simlulation test only
                     goal_frame = 'start'
         else:
-            goal_location = [5, 0]  # for simulation test only
+            # Test points:
+            # Key points: [0, 0], [0, 30], [38.5, 8.5], [33, 14]，[27.5, 8.5]，[15, 3], [2.5, 8.5], [15, 14], [-3, 14], [-8.5, 8.5]
+            # Points not in the lane:[15, -3], [15, 6], [15, 11], [15, 17]
+            goal_location = [15, 6]
             goal_frame = 'start'
-
-=======
-        # Test points:
-        # Key points: [0, 0], [0, 30], [38.5, 8.5], [33, 14]，[27.5, 8.5]，[15, 3], [2.5, 8.5], [15, 14], [-3, 14], [-8.5, 8.5]
-        # Points not in the lane:[15, -3], [15, 6], [15, 11], [15, 17]
-        goal_location = [15, 6]
-        goal_frame = 'start'
-
-        # TODO: Modify to a GET request to get goal location from the server
-        # current_goal_location = self.goal_location
-        # url = ""
-        # response = requests.get(url)
-        # if response.status_code == 200:
-        #     data = response.json()
-        #     goal_location = data['goal_location']
-        #     goal_frame = data['goal_frame']
-        # goal_location = [-88.235828, 40.092741]  # for highbay test only [-88.2358085, 40.092819]
-        # goal_frame = 'global'
->>>>>>> dd2aa45b
+            # goal_location = [-88.235828, 40.092741]  # for highbay test only [-88.2358085, 40.092819]
+            # goal_frame = 'global'
 
         if self.goal_location == goal_location:
             self.new_goal = False
