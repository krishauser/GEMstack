--- conflicted
+++ resolved
@@ -97,33 +97,6 @@
         if self.count <3:
             return mission_plan
 
-<<<<<<< HEAD
-
-        if self.flag_use_webapp:
-            goal_location = None
-            url = "http://localhost:8000/api/summon"
-            response = requests.get(url)
-            print("GET:", response)
-            if response.status_code == 200:
-                data = response.json()
-                if data['lat'] == 0 and data['lon'] == 0:
-                    print("No goal location received")
-                    goal_location = None
-                    goal_frame = None
-                else:
-                    # TODO: ADD CONVERSION FROM LAT/LON TO X/Y GLOBAL COORDINATES
-                    goal_location = [data['lat'] , data['lon']]
-                    goal_frame = 'global'
-                    print("Goal location:", goal_location)
-                    print("Goal frame:", goal_frame)
-                   
-                    goal_location = [10, 0]  # for simlulation test only
-                    goal_frame = 'start'
-        else:
-            goal_location = [10, 11]  # for simulation test only
-            goal_frame = 'start'
-
-=======
         if self.mode == 'sim':
             # scene = settings.get('simulator.scene', None)
             goal_location = [10, 11] # scene.get('goal_location', [0.0, 0.0])  # for simulation test only
@@ -141,7 +114,35 @@
             goal_frame = 'global'
         else:
             raise ValueError("Invalid mode argument")
->>>>>>> 8f16e994
+
+
+
+        if self.flag_use_webapp:
+            goal_location = None
+            url = "http://localhost:8000/api/summon"
+            response = requests.get(url)
+            print("GET:", response)
+            if response.status_code == 200:
+                data = response.json()
+                if data['lat'] == 0 and data['lon'] == 0:
+                    print("No goal location received")
+                    goal_location = None
+                    goal_frame = None
+                else:
+                    # TODO: ADD CONVERSION FROM LAT/LON TO X/Y GLOBAL COORDINATES
+                    goal_location = [data['lat'] , data['lon']]
+                    goal_frame = 'global'
+                    print("Goal location:", goal_location)
+                    print("Goal frame:", goal_frame)
+                   
+                    goal_location = [10, 0]  # for simlulation test only
+                    goal_frame = 'start'
+        else:
+            goal_location = [10, 11]  # for simulation test only
+            goal_frame = 'start'
+
+
+
 
         if self.goal_location == goal_location:
             self.new_goal = False
