from typing import List
from ..component import Component
from ...utils import serialization
from ...mathutils import collisions
from ...state import Route,ObjectFrameEnum, AllState, VehicleState, Roadgraph, MissionObjective
from ..interface.gem import GEMInterface,GEMVehicleCommand,GEMVehicleReading
import os
import numpy as np
import time
from typing import List
import yaml
from ...onboard.planning import RRT
import reeds_shepp
from shapely.geometry import Polygon
from typing import List, Tuple
import math


Pose   = Tuple[float, float, float]         # (x, y, yaw)
Dims   = Tuple[float, float]                # (width, length)
Obstacle = Tuple[float, float, float, Dims] # (x, y, yaw, (width, length))


# TODO: Pass constant to settings or config, double-check value rho (turning radius)
<<<<<<< HEAD
def reeds_shepp_path(start_pose, final_pose, step_size=0.1, rho=3.657):# 3.657
    path = reeds_shepp.path_sample(start_pose, final_pose, rho, step_size)
    waypoints = [(x, y, yaw) for x, y, yaw, *_ in path]
    #waypoints = np.array(waypoints_for_obstacles_check)[:,:2]
    return waypoints
=======
# def reeds_shepp_path(start_pose, final_pose, step_size=0.1, rho=3.657):# 3.657
#     path = reeds_shepp.path_sample(start_pose, final_pose, rho, step_size)
#     waypoints = [(x, y, yaw) for x, y, yaw in path]
#     #waypoints = np.array(waypoints_for_obstacles_check)[:,:2]
#     return waypoints
>>>>>>> 302d85da


# def rectangle_polygon(center: Pose, dims: Dims) -> Polygon:
#     """
#     Build a shapely Polygon for an oriented rectangle.
    
#     Args:
#         center: (x, y, yaw) of rectangle center in world frame.
#         dims:   (width, length) of rectangle.
        
#     Returns:
#         shapely Polygon of the 4 corners, in CCW order.
#     """
#     x, y, yaw = center
#     w, L      = dims
#     # corners in vehicle frame (forward is +x, left is +y)
#     corners = np.array([
#         [ +L/2, +w/2],
#         [ +L/2, -w/2],
#         [ -L/2, -w/2],
#         [ -L/2, +w/2],
#     ])
#     # rotation matrix
#     R = np.array([[np.cos(yaw), -np.sin(yaw)],
#                   [np.sin(yaw),  np.cos(yaw)]])
#     # rotate & translate
#     world_corners = (R @ corners.T).T + np.array([x, y])
#     return Polygon(world_corners)

# def is_trajectory_collision_free(
#     trajectory: List[Pose],
#     vehicle_dims: Dims,
#     obstacles: List[Obstacle]
# ) -> bool:
#     """
#     Check whether following `trajectory` will avoid all `obstacles`.
    
#     Args:
#         trajectory: List of (x, y, yaw) vehicle poses along planned path.
#         vehicle_dims: (width, length) of your vehicle rectangle.
#         obstacles: List of static obstacles, each as (x, y, yaw, (width, length)).
        
#     Returns:
#         True if no pose along the trajectory intersects any obstacle; False otherwise.
#     """
#     # Pre-build obstacle polygons once
#     obstacle_polys = [
#         rectangle_polygon((ox, oy, oyaw), dims)
#         for ox, oy, oyaw, dims in obstacles
#     ]
    
#     # For each pose along the trajectory, test intersection
#     for pose in trajectory:
#         veh_poly = rectangle_polygon(pose, vehicle_dims)
#         for obs_poly in obstacle_polys:
#             if veh_poly.intersects(obs_poly):
#                 # collision detected
#                 return False
#     # no collisions anywhere
#     return True


# def find_parking_positions(
#     obstacles: List[Tuple[float, float, float, Tuple[float, float]]],
#     vehicle_dims: Tuple[float, float],
#     margin: float = 0.2
#     ) -> List[Tuple[float, float, float]]:
#     """
#     Compute all the parking‐slot center positions and orientations along a single lane
#     where a vehicle of given dimensions can fit between existing obstacles.

#     Parameters
#     ----------
#     obstacles : List of (x, y, theta, (w, l))
#         Each obstacle is centered at (x,y), oriented by yaw theta (radians),
#         and has width w (across lane) and length l (along lane).
#     vehicle_dims : (w_v, l_v)
#         Width and length of the vehicle (same convention as obstacles).
#     margin : float
#         Minimum clearance to leave between parked vehicles (in meters).

#     Returns
#     -------
#     slots : List of (x_c, y_c, theta_c)
#         Center‐points and yaw for each available parking slot.
#     """
#     if not obstacles:
#         return []

#     # Assume all obstacles lie along one straight lane with the same orientation
#     lane_theta = obstacles[0][2]
#     cos_t = math.cos(lane_theta)
#     sin_t = math.sin(lane_theta)

#     # Project each obstacle center onto the lane axis (s-coordinate)
#     projected = []
#     for x, y, theta, (w, l) in obstacles:
#         # s = x*cos + y*sin
#         s = x * cos_t + y * sin_t
#         half_len = l / 2.0
#         projected.append((s, half_len, (x, y)))

#     # Sort by increasing s
#     projected.sort(key=lambda e: e[0])

#     slots: List[Tuple[float, float, float]] = []
#     w_v, l_v = vehicle_dims

#     # Examine gaps between consecutive obstacles
#     for (s_i, half_i, (x_i, y_i)), (s_j, half_j, (x_j, y_j)) in zip(projected, projected[1:]):
#         # compute start/end of free interval in s‐space
#         free_start = s_i + half_i + margin/2
#         free_end   = s_j - half_j - margin/2
#         free_length = free_end - free_start

#         # How many cars of length l_v can we fit (with margin between them)?
#         if free_length >= l_v:
#             # spacing = car length + margin
#             spacing = l_v + margin
#             n_fit = int(math.floor((free_length + margin) / spacing))
#             for k in range(n_fit):
#                 # center s‐coordinate for each slot
#                 s_c = free_start + (spacing * k) + (l_v / 2)
#                 # map back to (x,y): x = s*cos, y = s*sin (plus any perpendicular offset if needed)
#                 x_c = s_c * cos_t
#                 y_c = s_c * sin_t
#                 slots.append((x_c, y_c, lane_theta))

#     return slots

# def all_parking_spots_in_parking_lot(static_horizontal_curb, compact_parking_spot_size, yaw_of_parked_cars=0.0, shift_from_center_to_rear_axis = 2.56/2):
#     if not static_horizontal_curb:
#        raise ValueError("No static horizontal curb provided.")
    
#     curb0_x = static_horizontal_curb[0][0] + static_horizontal_curb[0][3][1]/2
#     curb0_y = static_horizontal_curb[0][1]
#     curb1_x  = static_horizontal_curb[1][0] - static_horizontal_curb[1][3][1]/2
#     curb1_y  = static_horizontal_curb[1][1]
#     dx = curb1_x - curb0_x
#     dy = curb1_y - curb0_y
#     L = math.hypot(dx, dy)
#     if L == 0:
#        raise ValueError("Points are identical; direction is undefined.")
#     ratio = int(L/compact_parking_spot_size[1])
#     if ratio == 0:
#        raise ValueError("No car can fit in the parking lot.")   

#     x1 = curb0_x + compact_parking_spot_size[1]/2
#     parking_spots = []
#     parking_spots.append((x1, curb0_y, yaw_of_parked_cars))
    
#     for i in range(1, ratio):
#         x = x1 + i*compact_parking_spot_size[1] #dx * i / ratio
#         y = curb0_y 
#         parking_spots.append((x, y, yaw_of_parked_cars))

#     return parking_spots  

# def pick_parking_spot(available_parking_spots, x, y, yaw = 0.0, closest = True):

#     def distance(spot):
#         dx = spot[0] - x
#         dy = spot[1] - y
#         return math.hypot(dx, dy)
    
#     if closest:
#        return min(available_parking_spots, key=distance)
#     else:
#        return max(available_parking_spots, key=distance)    

# def search_axis_direction(parking_spot_to_go, vehicle_pose):
#     dx = parking_spot_to_go[0][0] - vehicle_pose[0]
#     if dx > 0:
#         return True
#     else:
#         return False     

# def available_parking_spots(all_parking_spots_in_parking_lot, parked_cars, compact_parking_spot_size, yaw_of_parked_cars=0.0, shift_from_center_to_rear_axis = 2.56/2):
#     available_parking_spots = []
#     for spot in all_parking_spots_in_parking_lot:
#         # Check if the parking spot is occupied by a parked car
#         is_occupied = False
#         for parked_car in parked_cars:
#             if (abs(parked_car[0] - spot[0]) < compact_parking_spot_size[1] / 2) and (abs(parked_car[1] - spot[1]) < compact_parking_spot_size[0] / 2):
#                 is_occupied = True
#                 break

#         # If the parking spot is not occupied, add it to the available list
#         if not is_occupied:
#             available_parking_spots.append(spot)

#     return available_parking_spots           

# def parking_spot_finder(static_horizontal_curb, parked_cars, compact_parking_spot_size, yaw_of_parked_cars=0.0, shift_from_center_to_rear_axis = 2.56/2):
    
#     # TODO: compute x1 and x2 for general case, when curbs line connecting curbs is not horizontal to Y axis
#     if not static_horizontal_curb:
#         raise ValueError("No static horizontal curb provided.")


#     if not parked_cars:

#         x1 = static_horizontal_curb[0][0] + static_horizontal_curb[0][3][1]/2
#         print("x1: ", x1)
#         y1 = static_horizontal_curb[0][1]
#         x2 = static_horizontal_curb[1][0] - static_horizontal_curb[1][3][1]/2
#         y2 = static_horizontal_curb[1][1]
#         print("There are no parked cars.")
#         dx = x2 - x1
#         dy = y2 - y1
#         L = math.hypot(dx, dy)
#         if L == 0:
#            raise ValueError("Points are identical; direction is undefined.")
        
#         ratio = int(L/compact_parking_spot_size[1])
#         if ratio == 0:
#            raise ValueError("No car can fit in the parking lot.")


#         print("ratio: ", ratio)

#         x1 = x1 + compact_parking_spot_size[1]/2
#         parking_spots = []
#         parking_spots.append((x1, y1, yaw_of_parked_cars))
#         print("x1: ", x1)
#         print("compact_parking_spot_size[1] = ", compact_parking_spot_size[1])
#         for i in range(1, ratio):
#             x = x1 + i*compact_parking_spot_size[1] #dx * i / ratio
#             y = y1 + dy * i / ratio
#             x_shifted = x - shift_from_center_to_rear_axis
#             parking_spots.append((x_shifted, y, yaw_of_parked_cars))
#         return parking_spots
    
#     else:
#         print("There are parked cars.")
#         parked_cars_sorted = sorted(parked_cars, key=lambda x: x[0])
#         curb0_x = static_horizontal_curb[0][0] + static_horizontal_curb[0][3][1]/2
#         curb0_y = static_horizontal_curb[0][1]
#         curb1_x  = static_horizontal_curb[1][0] - static_horizontal_curb[1][3][1]/2
#         curb1_y  = static_horizontal_curb[1][1]

        
#         # Curb 1 and closes parked car
#         # TODO: Consider the case when curb is not horizontal to Y axis.
#         parked_0_x = parked_cars_sorted[0][0] - compact_parking_spot_size[1]/2
#         dx = parked_0_x- curb0_x
#         dy = parked_cars_sorted[0][1] - curb0_y
#         L = math.hypot(dx, dy)
#         ratio = int(L/compact_parking_spot_size[1])

#         # Adding available parking spots between curb 1 and closes parked car if at least one car can fit
#         if ratio >= 1:
#            curb0_x = curb0_x + compact_parking_spot_size[1]/2
#            parking_spots = []
#            parking_spots.append((curb0_x, curb0_y, yaw_of_parked_cars))
#         if ratio >= 2:
#             for i in range(1, ratio):
#                 x = curb0_x+ i*compact_parking_spot_size[1] #dx * i / ratio
#                 y = curb0_y
#                 parking_spots.append((x, y, yaw_of_parked_cars))

    
#         # Adding available parking spots between parked cars
#         for i in range(len(parked_cars_sorted)-1):
#             parked_0_x = parked_cars_sorted[i][0] + compact_parking_spot_size[1]/2
#             parked_0_y = parked_cars_sorted[i][1]
#             parked_n_x = parked_cars_sorted[i+1][0] - compact_parking_spot_size[1]/2
#             dx = parked_n_x - parked_0_x
#             dy = parked_0_y - parked_n_x
#             L = math.hypot(dx, dy)
#             ratio = int(L/compact_parking_spot_size[1])
#             # Adding available parking spots between parked cars if at least one car can fit
#             if ratio >= 1:
#                 parked_0_x = parked_0_x + compact_parking_spot_size[1]/2
#                 parking_spots.append((parked_0_x, parked_0_y, yaw_of_parked_cars))
#             if ratio >= 2:
#                 for i in range(1, ratio):
#                     x = parked_0_x + i*compact_parking_spot_size[1]
#                     y = parked_0_y
#                     parking_spots.append((x, y, yaw_of_parked_cars))

#         # Curb 2 and closes parked car
#         parked_n_x = parked_cars_sorted[-1][0] + compact_parking_spot_size[1]/2
#         dx = curb1_x - parked_n_x
#         dy = curb1_y - parked_cars_sorted[-1][1]
#         L = math.hypot(dx, dy)
#         ratio = int(L/compact_parking_spot_size[1])
#         # Adding available parking spots between curb 2 and closes parked car if at least one car can fit
#         if ratio >= 1:
#            curb1_x = curb1_x - compact_parking_spot_size[1]/2
#            parking_spots.append((curb1_x, curb1_y, yaw_of_parked_cars))
#         if ratio >= 2:
#             for i in range(1, ratio):
#                 x = curb1_x - i*compact_parking_spot_size[1]
#                 y = curb1_y
#                 parking_spots.append((x, y, yaw_of_parked_cars))            

#         return parking_spots
        

    







# class SummoningParkingRoutePlanner(Component):
#     """Reads a route from disk and returns it as the desired route."""
#     def __init__(self, routefn : str, vehicle_interface : GEMInterface, frame : str = 'start'):
        
#         self.vehicle_interface = vehicle_interface
#         self.routefn = routefn
#         base, ext = os.path.splitext(routefn)
#         if ext in ['.json','.yml','.yaml']:
#             with open(routefn,'r') as f:
#                 self.route = serialization.load(f)
#         elif ext == '.csv':
#             waypoints = np.loadtxt(routefn,delimiter=',',dtype=float)
#             if waypoints.shape[1] == 3:
#                 waypoints = waypoints[0:300,:2]  
#             if frame == 'start':
#                 self.route = Route(frame=ObjectFrameEnum.START,points=waypoints.tolist())
#             elif frame == 'global':
#                 self.route = Route(frame=ObjectFrameEnum.GLOBAL,points=waypoints.tolist())
#             elif frame == 'cartesian':
#                 self.route = Route(frame=ObjectFrameEnum.ABSOLUTE_CARTESIAN,points=waypoints.tolist())
#             else:
#                 raise ValueError("Unknown route frame {} must be start, global, or cartesian".format(frame))
#         else:
#             raise ValueError("Unknown route file extension",ext)
        
#         # TODO: Move to parameters YAML
#         self.vehicle_dims = (1.7, 3.2)
#         self.compact_parking_spot_size = (2.44, 4.88) # US Compact Space for parking (2.44, 4.88)
#         self.shift_from_center_to_rear_axis = 2.56/2
#         self.x_axis_of_search = 0.0
#         self.search_step_size = 0.1
#         self.closest = False # If True, the closest parking spot will be selected, otherwise the farthest one will be selected
#         self.initial_pose_of_vehicle = (0.0, 0.0, 0.0) 
    
#         # Curbs and parked cars are in the same frame 
        
#         # TODO: Find coordinates of curbs in World frame
#         # Examples of parking lots: 10.26 (2 SLOTS), 24.9 (5 SLOTS), 39.79 (7 SLOTS) 
#         self.static_horizontal_curb = [
#             (0.0, -2.44, 0.0, (2.44, 0.5)), # horizontal curb at start of parking lot
#             (24.9 , -2.44, 0.0, (2.44, 0.5)),  # horizontal curb at end of parking lot 
#         ]
#         self.static_vertical_curb_length = self.static_horizontal_curb[1][0] - self.static_horizontal_curb[0][0] + self.static_horizontal_curb[1][3][1]/2 + self.static_horizontal_curb[0][3][1]/2 
#         self.static_vertical_curb_center = (self.static_horizontal_curb[1][0] - self.static_horizontal_curb[1][3][1]/2) - (self.static_horizontal_curb[0][0] + self.static_horizontal_curb[0][3][1]/2) + self.static_horizontal_curb[0][3][1]/2 
#         self.static_obstacles_vertical_curb = [(self.static_vertical_curb_center, -4.88, 0.0, (2.44, self.static_vertical_curb_length))]
        
#         # TODO: Replace with real parked cars
#         # Slot 1 (2.69, -2.44, 0.0, (2.44, 4.88)), Slot 2 (7.57, -2.44, 0.0, (2.44, 4.88)),  Slot 3 (12.45, -2.44, 0.0, (2.44, 4.88)),Slot 4 (17.33, -2.44, 0.0, (2.44, 4.88)), Slot 5 (22.11, -2.44, 0.0, (2.44, 4.88))
#         self.parked_cars = [(2.69, -2.44, 0.0, (1.7, 3.2)),(7.57, -2.44, 0.0, (1.7, 3.2)),(12.45, -2.44, 0.0, (1.7, 3.2))]
#         self.objects_to_avoid_collisions = self.static_horizontal_curb + self.static_obstacles_vertical_curb + self.parked_cars
#         self.all_parking_spots_in_parking_lot = all_parking_spots_in_parking_lot(self.static_horizontal_curb, self.compact_parking_spot_size, yaw_of_parked_cars=0.0, shift_from_center_to_rear_axis = 2.56/2)
#         self.available_parking_spots = available_parking_spots(self.all_parking_spots_in_parking_lot, self.parked_cars, self.compact_parking_spot_size, yaw_of_parked_cars=0.0, shift_from_center_to_rear_axis = 2.56/2)
#         self.parking_spot_to_go = [pick_parking_spot(self.available_parking_spots, 0.0, 0.0, yaw=0.0, closest = self.closest)]
#         x_shift = self.parking_spot_to_go[0][0] - self.shift_from_center_to_rear_axis
#         self.parking_spot_to_go[0] = (x_shift, self.parking_spot_to_go[0][1], self.parking_spot_to_go[0][2])
#         self.x_axis_of_search_direction_positive = search_axis_direction(self.parking_spot_to_go, self.initial_pose_of_vehicle)
        


#         while True:
#             waypoints = reeds_shepp_path((0.0, 0.0, 0.0) , (self.x_axis_of_search, 0.0, 0.0))
#             waypoints2  = reeds_shepp_path((self.x_axis_of_search, 0.0, 0.0),self.parking_spot_to_go[0])
#             #waypoints2  = reeds_shepp_path((self.x_axis_of_search, 0.0, 0.0), (self.parking_spot_to_go[0][0]-0.3, self.parking_spot_to_go[0][1], 0.0))
#             #waypoints3 = reeds_shepp_path((self.parking_spot_to_go[0][0]-0.3, self.parking_spot_to_go[0][1], 0.0), self.parking_spot_to_go[0])
#             self.waypoints_for_obstacles_check = (waypoints + waypoints2)# + waypoints3)   
#             self.waypoints_to_go = np.array(self.waypoints_for_obstacles_check)[:,:2]
#             if is_trajectory_collision_free(self.waypoints_for_obstacles_check, self.vehicle_dims, self.objects_to_avoid_collisions) is True:
#                break 
#             if self.x_axis_of_search_direction_positive:
#                self.x_axis_of_search += self.search_step_size
#                if self.x_axis_of_search > self.static_horizontal_curb[1][0] + self.compact_parking_spot_size[1]:
#                   raise ValueError("No parking spot available.")   
#             else:
#                self.x_axis_of_search -= self.search_step_size 
#                if self.x_axis_of_search < self.static_horizontal_curb[0][0] - self.compact_parking_spot_size[1]:
#                   raise ValueError("No parking spot available.")


#     def state_inputs(self):
#         return ['vehicle']

#     def state_outputs(self) -> List[str]:
#         return ['route']

#     def rate(self):
#         return 10.0

#     def update(self, vehicle: VehicleState,x=0.0):
#         self.current_pose = vehicle.pose

#         # TODO: Cone detection -> parking position dataset -> select the parking spot [+]
#         # TODO: Triger when new cone detection is available []
#         # TODO: To execute the parking be able drive vehicle in reverse []

#         self.route = Route(frame=ObjectFrameEnum.START,points = self.waypoints_to_go.tolist())

#         return self.route







class ParkingUtils:
    def __init__(self):
        self.vehicle_dims = (1.7, 3.2)
        self.compact_parking_spot_size = (2.44, 4.88)  # US Compact Space for parking (2.44, 4.88)
        self.shift_from_center_to_rear_axis = 2.56 / 2 # TODO: Check
        self.search_step_size = 0.1
        self.closest = False  # If True, the closest parking spot will be selected, otherwise the farthest one will be selected
        self.initial_pose_of_vehicle = (0.0, 0.0, 0.0)
        self.x_axis_of_search = self.initial_pose_of_vehicle[0]

        self.static_horizontal_curb = [
            (0.0, -2.44, 0.0, (2.44, 0.5)),  # horizontal curb at start of parking lot
            (24.9, -2.44, 0.0, (2.44, 0.5)),  # horizontal curb at end of parking lot
        ]
        self.static_vertical_curb_length = self.static_horizontal_curb[1][0] - self.static_horizontal_curb[0][0] + \
                                            self.static_horizontal_curb[1][3][1] / 2 + self.static_horizontal_curb[0][3][1] / 2
        self.static_vertical_curb_center = (self.static_horizontal_curb[1][0] - self.static_horizontal_curb[1][3][1] / 2) - \
                                            (self.static_horizontal_curb[0][0] + self.static_horizontal_curb[0][3][1] / 2) + \
                                            self.static_horizontal_curb[0][3][1] / 2
        self.static_obstacles_vertical_curb = [
            (self.static_vertical_curb_center, -4.88, 0.0, (2.44, self.static_vertical_curb_length))
        ]

    def reeds_shepp_path(start_pose, final_pose, step_size=0.1, rho=3.657):# 3.657
        path = reeds_shepp.path_sample(start_pose, final_pose, rho, step_size)
        waypoints = [(x, y, yaw) for x, y, yaw in path]
        #waypoints = np.array(waypoints_for_obstacles_check)[:,:2]
        return waypoints
    
    def rectangle_polygon(center: Pose, dims: Dims) -> Polygon:
        """
        Build a shapely Polygon for an oriented rectangle.
        
        Args:
            center: (x, y, yaw) of rectangle center in world frame.
            dims:   (width, length) of rectangle.
            
        Returns:
            shapely Polygon of the 4 corners, in CCW order.
        """
        x, y, yaw = center
        w, L      = dims
        # corners in vehicle frame (forward is +x, left is +y)
        corners = np.array([
            [ +L/2, +w/2],
            [ +L/2, -w/2],
            [ -L/2, -w/2],
            [ -L/2, +w/2],
        ])
        # rotation matrix
        R = np.array([[np.cos(yaw), -np.sin(yaw)],
                    [np.sin(yaw),  np.cos(yaw)]])
        # rotate & translate
        world_corners = (R @ corners.T).T + np.array([x, y])
        return Polygon(world_corners)    
    
    def is_trajectory_collision_free(
        trajectory: List[Pose],
        vehicle_dims: Dims,
        obstacles: List[Obstacle]
    ) -> bool:
        """
        Check whether following `trajectory` will avoid all `obstacles`.
        
        Args:
            trajectory: List of (x, y, yaw) vehicle poses along planned path.
            vehicle_dims: (width, length) of your vehicle rectangle.
            obstacles: List of static obstacles, each as (x, y, yaw, (width, length)).
            
        Returns:
            True if no pose along the trajectory intersects any obstacle; False otherwise.
        """
        # Pre-build obstacle polygons once
        obstacle_polys = [
            ParkingUtils.rectangle_polygon((ox, oy, oyaw), dims)
            for ox, oy, oyaw, dims in obstacles
        ]
        
<<<<<<< HEAD
        # TODO: Replace with real parked cars
        # Slot 1 (2.69, -2.44, 0.0, (2.44, 4.88)), Slot 2 (7.57, -2.44, 0.0, (2.44, 4.88)),  Slot 3 (12.45, -2.44, 0.0, (2.44, 4.88)),Slot 4 (17.33, -2.44, 0.0, (2.44, 4.88)), Slot 5 (22.11, -2.44, 0.0, (2.44, 4.88))

        # Forward only
        # self.parked_cars = [(2.69, -2.44, 0.0, (1.7, 3.2)),(7.57, -2.44, 0.0, (1.7, 3.2)),(12.45, -2.44, 0.0, (1.7, 3.2))]

        # With reverse control
        self.parked_cars = [(2.69, -2.44, 0.0, (1.7, 3.2)),(7.57, -2.44, 0.0, (1.7, 3.2)),(12.45, -2.44, 0.0, (1.7, 3.2)),(22.11, -2.44, 0.0, (2.44, 4.88))]

=======
        # For each pose along the trajectory, test intersection
        for pose in trajectory:
            veh_poly = ParkingUtils.rectangle_polygon(pose, vehicle_dims)
            for obs_poly in obstacle_polys:
                if veh_poly.intersects(obs_poly):
                    # collision detected
                    return False
        # no collisions anywhere
        return True


    def find_parking_positions(
        obstacles: List[Tuple[float, float, float, Tuple[float, float]]],
        vehicle_dims: Tuple[float, float],
        margin: float = 0.2
        ) -> List[Tuple[float, float, float]]:
        """
        Compute all the parking‐slot center positions and orientations along a single lane
        where a vehicle of given dimensions can fit between existing obstacles.

        Parameters
        ----------
        obstacles : List of (x, y, theta, (w, l))
            Each obstacle is centered at (x,y), oriented by yaw theta (radians),
            and has width w (across lane) and length l (along lane).
        vehicle_dims : (w_v, l_v)
            Width and length of the vehicle (same convention as obstacles).
        margin : float
            Minimum clearance to leave between parked vehicles (in meters).

        Returns
        -------
        slots : List of (x_c, y_c, theta_c)
            Center‐points and yaw for each available parking slot.
        """
        if not obstacles:
            return []

        # Assume all obstacles lie along one straight lane with the same orientation
        lane_theta = obstacles[0][2]
        cos_t = math.cos(lane_theta)
        sin_t = math.sin(lane_theta)

        # Project each obstacle center onto the lane axis (s-coordinate)
        projected = []
        for x, y, theta, (w, l) in obstacles:
            # s = x*cos + y*sin
            s = x * cos_t + y * sin_t
            half_len = l / 2.0
            projected.append((s, half_len, (x, y)))

        # Sort by increasing s
        projected.sort(key=lambda e: e[0])

        slots: List[Tuple[float, float, float]] = []
        w_v, l_v = vehicle_dims

        # Examine gaps between consecutive obstacles
        for (s_i, half_i, (x_i, y_i)), (s_j, half_j, (x_j, y_j)) in zip(projected, projected[1:]):
            # compute start/end of free interval in s‐space
            free_start = s_i + half_i + margin/2
            free_end   = s_j - half_j - margin/2
            free_length = free_end - free_start

            # How many cars of length l_v can we fit (with margin between them)?
            if free_length >= l_v:
                # spacing = car length + margin
                spacing = l_v + margin
                n_fit = int(math.floor((free_length + margin) / spacing))
                for k in range(n_fit):
                    # center s‐coordinate for each slot
                    s_c = free_start + (spacing * k) + (l_v / 2)
                    # map back to (x,y): x = s*cos, y = s*sin (plus any perpendicular offset if needed)
                    x_c = s_c * cos_t
                    y_c = s_c * sin_t
                    slots.append((x_c, y_c, lane_theta))

        return slots

    def all_parking_spots_in_parking_lot(static_horizontal_curb, compact_parking_spot_size, yaw_of_parked_cars=0.0, shift_from_center_to_rear_axis = 2.56/2):
        if not static_horizontal_curb:
            raise ValueError("No static horizontal curb provided.")
        
        curb0_x = static_horizontal_curb[0][0] + static_horizontal_curb[0][3][1]/2
        curb0_y = static_horizontal_curb[0][1]
        curb1_x  = static_horizontal_curb[1][0] - static_horizontal_curb[1][3][1]/2
        curb1_y  = static_horizontal_curb[1][1]
        dx = curb1_x - curb0_x
        dy = curb1_y - curb0_y
        L = math.hypot(dx, dy)
        if L == 0:
            raise ValueError("Points are identical; direction is undefined.")
        ratio = int(L/compact_parking_spot_size[1])
        if ratio == 0:
            raise ValueError("No car can fit in the parking lot.")   

        x1 = curb0_x + compact_parking_spot_size[1]/2
        parking_spots = []
        parking_spots.append((x1, curb0_y, yaw_of_parked_cars))
        
        for i in range(1, ratio):
            x = x1 + i*compact_parking_spot_size[1] #dx * i / ratio
            y = curb0_y 
            parking_spots.append((x, y, yaw_of_parked_cars))

        return parking_spots  

    def pick_parking_spot(available_parking_spots, x, y, yaw = 0.0, closest = True):

        def distance(spot):
            dx = spot[0] - x
            dy = spot[1] - y
            return math.hypot(dx, dy)
        
        if closest:
            return min(available_parking_spots, key=distance)
        else:
            return max(available_parking_spots, key=distance)    

    def search_axis_direction(parking_spot_to_go, vehicle_pose):
        dx = parking_spot_to_go[0][0] - vehicle_pose[0]
        if dx > 0:
            return True
        else:
            return False     

    def available_parking_spots(all_parking_spots_in_parking_lot, parked_cars, compact_parking_spot_size, yaw_of_parked_cars=0.0, shift_from_center_to_rear_axis = 2.56/2):
        available_parking_spots = []
        for spot in all_parking_spots_in_parking_lot:
            # Check if the parking spot is occupied by a parked car
            is_occupied = False
            for parked_car in parked_cars:
                if (abs(parked_car[0] - spot[0]) < compact_parking_spot_size[1] / 2) and (abs(parked_car[1] - spot[1]) < compact_parking_spot_size[0] / 2):
                    is_occupied = True
                    break

            # If the parking spot is not occupied, add it to the available list
            if not is_occupied:
                available_parking_spots.append(spot)

        return available_parking_spots  
        
    def find_collision_free_trajectory(self, parked_cars = None):

        self.parked_cars = parked_cars
>>>>>>> 302d85da
        self.objects_to_avoid_collisions = self.static_horizontal_curb + self.static_obstacles_vertical_curb + self.parked_cars
        self.all_parking_spots_in_parking_lot = ParkingUtils.all_parking_spots_in_parking_lot(
        self.static_horizontal_curb, self.compact_parking_spot_size, yaw_of_parked_cars=0.0,
        shift_from_center_to_rear_axis=self.shift_from_center_to_rear_axis
        )
        self.available_parking_spots = ParkingUtils.available_parking_spots(
        self.all_parking_spots_in_parking_lot, self.parked_cars, self.compact_parking_spot_size,
        yaw_of_parked_cars=0.0, shift_from_center_to_rear_axis=self.shift_from_center_to_rear_axis
        )
        self.parking_spot_to_go = [ParkingUtils.pick_parking_spot(self.available_parking_spots, 0.0, 0.0, yaw=0.0, closest=self.closest)]
        x_shift = self.parking_spot_to_go[0][0] - self.shift_from_center_to_rear_axis
        self.parking_spot_to_go[0] = (x_shift, self.parking_spot_to_go[0][1], self.parking_spot_to_go[0][2])
        self.x_axis_of_search_direction_positive = ParkingUtils.search_axis_direction(self.parking_spot_to_go, self.initial_pose_of_vehicle)

        while True:
            waypoints = ParkingUtils.reeds_shepp_path((0.0, 0.0, 0.0), (self.x_axis_of_search, 0.0, 0.0))
            waypoints2 = ParkingUtils.reeds_shepp_path((self.x_axis_of_search, 0.0, 0.0), self.parking_spot_to_go[0])
            self.waypoints_for_obstacles_check = waypoints + waypoints2
            self.waypoints_to_go = np.array(self.waypoints_for_obstacles_check)[:, :2]
            if ParkingUtils.is_trajectory_collision_free(self.waypoints_for_obstacles_check, self.vehicle_dims,
                                            self.objects_to_avoid_collisions):
                break
            if self.x_axis_of_search_direction_positive:
                self.x_axis_of_search += self.search_step_size
                if self.x_axis_of_search > self.static_horizontal_curb[1][0] + self.compact_parking_spot_size[1]:
                    raise ValueError("No parking spot available.")
            else:
                self.x_axis_of_search -= self.search_step_size
                if self.x_axis_of_search < self.static_horizontal_curb[0][0] - self.compact_parking_spot_size[1]:
                    raise ValueError("No parking spot available.")


class SummoningParkingRoutePlanner(Component):
    def __init__(self, routefn: str, vehicle_interface: GEMInterface, frame: str = 'start'):
        self.vehicle_interface = vehicle_interface
        self.routefn = routefn
        base, ext = os.path.splitext(routefn)
        if ext in ['.json', '.yml', '.yaml']:
            with open(routefn, 'r') as f:
                self.route = serialization.load(f)
        elif ext == '.csv':
            waypoints = np.loadtxt(routefn, delimiter=',', dtype=float)
            if waypoints.shape[1] == 3:
                waypoints = waypoints[0:300, :2]
            if frame == 'start':
                self.route = Route(frame=ObjectFrameEnum.START, points=waypoints.tolist())
            elif frame == 'global':
                self.route = Route(frame=ObjectFrameEnum.GLOBAL, points=waypoints.tolist())
            elif frame == 'cartesian':
                self.route = Route(frame=ObjectFrameEnum.ABSOLUTE_CARTESIAN, points=waypoints.tolist())
            else:
                raise ValueError("Unknown route frame {} must be start, global, or cartesian".format(frame))
        else:
            raise ValueError("Unknown route file extension", ext)
        
        # SLOT 4 (17.33, -2.44, 0.0, (1.7, 3.2))
        # SLOT 5 (22.11, -2.44, 0.0, (1.7, 3.2))
        self.parked_cars = [
            (2.69, -2.44, 0.0, (1.7, 3.2)),
            (7.57, -2.44, 0.0, (1.7, 3.2)),
            (12.45, -2.44, 0.0, (1.7, 3.2)),   
        ]
        self.parking_utils = ParkingUtils()
        

    def state_inputs(self):
        return ['vehicle']

    def state_outputs(self) -> List[str]:
        return ['route']

    def rate(self):
        return 10.0

    def update(self, vehicle: VehicleState, x=0.0):
        self.current_pose = vehicle.pose
        self.parking_utils.find_collision_free_trajectory(self.parked_cars)
        self.waypoints_to_go = self.parking_utils.waypoints_to_go
        self.route = Route(frame=ObjectFrameEnum.START, points=self.waypoints_to_go.tolist())
        return self.route<|MERGE_RESOLUTION|>--- conflicted
+++ resolved
@@ -22,19 +22,11 @@
 
 
 # TODO: Pass constant to settings or config, double-check value rho (turning radius)
-<<<<<<< HEAD
-def reeds_shepp_path(start_pose, final_pose, step_size=0.1, rho=3.657):# 3.657
-    path = reeds_shepp.path_sample(start_pose, final_pose, rho, step_size)
-    waypoints = [(x, y, yaw) for x, y, yaw, *_ in path]
-    #waypoints = np.array(waypoints_for_obstacles_check)[:,:2]
-    return waypoints
-=======
 # def reeds_shepp_path(start_pose, final_pose, step_size=0.1, rho=3.657):# 3.657
 #     path = reeds_shepp.path_sample(start_pose, final_pose, rho, step_size)
 #     waypoints = [(x, y, yaw) for x, y, yaw in path]
 #     #waypoints = np.array(waypoints_for_obstacles_check)[:,:2]
 #     return waypoints
->>>>>>> 302d85da
 
 
 # def rectangle_polygon(center: Pose, dims: Dims) -> Polygon:
@@ -525,17 +517,6 @@
             for ox, oy, oyaw, dims in obstacles
         ]
         
-<<<<<<< HEAD
-        # TODO: Replace with real parked cars
-        # Slot 1 (2.69, -2.44, 0.0, (2.44, 4.88)), Slot 2 (7.57, -2.44, 0.0, (2.44, 4.88)),  Slot 3 (12.45, -2.44, 0.0, (2.44, 4.88)),Slot 4 (17.33, -2.44, 0.0, (2.44, 4.88)), Slot 5 (22.11, -2.44, 0.0, (2.44, 4.88))
-
-        # Forward only
-        # self.parked_cars = [(2.69, -2.44, 0.0, (1.7, 3.2)),(7.57, -2.44, 0.0, (1.7, 3.2)),(12.45, -2.44, 0.0, (1.7, 3.2))]
-
-        # With reverse control
-        self.parked_cars = [(2.69, -2.44, 0.0, (1.7, 3.2)),(7.57, -2.44, 0.0, (1.7, 3.2)),(12.45, -2.44, 0.0, (1.7, 3.2)),(22.11, -2.44, 0.0, (2.44, 4.88))]
-
-=======
         # For each pose along the trajectory, test intersection
         for pose in trajectory:
             veh_poly = ParkingUtils.rectangle_polygon(pose, vehicle_dims)
@@ -681,7 +662,6 @@
     def find_collision_free_trajectory(self, parked_cars = None):
 
         self.parked_cars = parked_cars
->>>>>>> 302d85da
         self.objects_to_avoid_collisions = self.static_horizontal_curb + self.static_obstacles_vertical_curb + self.parked_cars
         self.all_parking_spots_in_parking_lot = ParkingUtils.all_parking_spots_in_parking_lot(
         self.static_horizontal_curb, self.compact_parking_spot_size, yaw_of_parked_cars=0.0,
