--- conflicted
+++ resolved
@@ -6,694 +6,6 @@
 import os
 import numpy as np
 from typing import List
-<<<<<<< HEAD
-import yaml
-from ...onboard.planning import RRT
-import reeds_shepp
-from shapely.geometry import Polygon
-from typing import List, Tuple
-import math
-
-
-Pose   = Tuple[float, float, float]         # (x, y, yaw)
-Dims   = Tuple[float, float]                # (width, length)
-Obstacle = Tuple[float, float, float, Dims] # (x, y, yaw, (width, length))
-
-
-# TODO: Pass constant to settings or config, double-check value rho (turning radius)
-# def reeds_shepp_path(start_pose, final_pose, step_size=0.1, rho=3.657):# 3.657
-#     path = reeds_shepp.path_sample(start_pose, final_pose, rho, step_size)
-#     waypoints = [(x, y, yaw) for x, y, yaw in path]
-#     #waypoints = np.array(waypoints_for_obstacles_check)[:,:2]
-#     return waypoints
-
-
-# def rectangle_polygon(center: Pose, dims: Dims) -> Polygon:
-#     """
-#     Build a shapely Polygon for an oriented rectangle.
-    
-#     Args:
-#         center: (x, y, yaw) of rectangle center in world frame.
-#         dims:   (width, length) of rectangle.
-        
-#     Returns:
-#         shapely Polygon of the 4 corners, in CCW order.
-#     """
-#     x, y, yaw = center
-#     w, L      = dims
-#     # corners in vehicle frame (forward is +x, left is +y)
-#     corners = np.array([
-#         [ +L/2, +w/2],
-#         [ +L/2, -w/2],
-#         [ -L/2, -w/2],
-#         [ -L/2, +w/2],
-#     ])
-#     # rotation matrix
-#     R = np.array([[np.cos(yaw), -np.sin(yaw)],
-#                   [np.sin(yaw),  np.cos(yaw)]])
-#     # rotate & translate
-#     world_corners = (R @ corners.T).T + np.array([x, y])
-#     return Polygon(world_corners)
-
-# def is_trajectory_collision_free(
-#     trajectory: List[Pose],
-#     vehicle_dims: Dims,
-#     obstacles: List[Obstacle]
-# ) -> bool:
-#     """
-#     Check whether following `trajectory` will avoid all `obstacles`.
-    
-#     Args:
-#         trajectory: List of (x, y, yaw) vehicle poses along planned path.
-#         vehicle_dims: (width, length) of your vehicle rectangle.
-#         obstacles: List of static obstacles, each as (x, y, yaw, (width, length)).
-        
-#     Returns:
-#         True if no pose along the trajectory intersects any obstacle; False otherwise.
-#     """
-#     # Pre-build obstacle polygons once
-#     obstacle_polys = [
-#         rectangle_polygon((ox, oy, oyaw), dims)
-#         for ox, oy, oyaw, dims in obstacles
-#     ]
-    
-#     # For each pose along the trajectory, test intersection
-#     for pose in trajectory:
-#         veh_poly = rectangle_polygon(pose, vehicle_dims)
-#         for obs_poly in obstacle_polys:
-#             if veh_poly.intersects(obs_poly):
-#                 # collision detected
-#                 return False
-#     # no collisions anywhere
-#     return True
-
-
-# def find_parking_positions(
-#     obstacles: List[Tuple[float, float, float, Tuple[float, float]]],
-#     vehicle_dims: Tuple[float, float],
-#     margin: float = 0.2
-#     ) -> List[Tuple[float, float, float]]:
-#     """
-#     Compute all the parking‐slot center positions and orientations along a single lane
-#     where a vehicle of given dimensions can fit between existing obstacles.
-
-#     Parameters
-#     ----------
-#     obstacles : List of (x, y, theta, (w, l))
-#         Each obstacle is centered at (x,y), oriented by yaw theta (radians),
-#         and has width w (across lane) and length l (along lane).
-#     vehicle_dims : (w_v, l_v)
-#         Width and length of the vehicle (same convention as obstacles).
-#     margin : float
-#         Minimum clearance to leave between parked vehicles (in meters).
-
-#     Returns
-#     -------
-#     slots : List of (x_c, y_c, theta_c)
-#         Center‐points and yaw for each available parking slot.
-#     """
-#     if not obstacles:
-#         return []
-
-#     # Assume all obstacles lie along one straight lane with the same orientation
-#     lane_theta = obstacles[0][2]
-#     cos_t = math.cos(lane_theta)
-#     sin_t = math.sin(lane_theta)
-
-#     # Project each obstacle center onto the lane axis (s-coordinate)
-#     projected = []
-#     for x, y, theta, (w, l) in obstacles:
-#         # s = x*cos + y*sin
-#         s = x * cos_t + y * sin_t
-#         half_len = l / 2.0
-#         projected.append((s, half_len, (x, y)))
-
-#     # Sort by increasing s
-#     projected.sort(key=lambda e: e[0])
-
-#     slots: List[Tuple[float, float, float]] = []
-#     w_v, l_v = vehicle_dims
-
-#     # Examine gaps between consecutive obstacles
-#     for (s_i, half_i, (x_i, y_i)), (s_j, half_j, (x_j, y_j)) in zip(projected, projected[1:]):
-#         # compute start/end of free interval in s‐space
-#         free_start = s_i + half_i + margin/2
-#         free_end   = s_j - half_j - margin/2
-#         free_length = free_end - free_start
-
-#         # How many cars of length l_v can we fit (with margin between them)?
-#         if free_length >= l_v:
-#             # spacing = car length + margin
-#             spacing = l_v + margin
-#             n_fit = int(math.floor((free_length + margin) / spacing))
-#             for k in range(n_fit):
-#                 # center s‐coordinate for each slot
-#                 s_c = free_start + (spacing * k) + (l_v / 2)
-#                 # map back to (x,y): x = s*cos, y = s*sin (plus any perpendicular offset if needed)
-#                 x_c = s_c * cos_t
-#                 y_c = s_c * sin_t
-#                 slots.append((x_c, y_c, lane_theta))
-
-#     return slots
-
-# def all_parking_spots_in_parking_lot(static_horizontal_curb, compact_parking_spot_size, yaw_of_parked_cars=0.0, shift_from_center_to_rear_axis = 2.56/2):
-#     if not static_horizontal_curb:
-#        raise ValueError("No static horizontal curb provided.")
-    
-#     curb0_x = static_horizontal_curb[0][0] + static_horizontal_curb[0][3][1]/2
-#     curb0_y = static_horizontal_curb[0][1]
-#     curb1_x  = static_horizontal_curb[1][0] - static_horizontal_curb[1][3][1]/2
-#     curb1_y  = static_horizontal_curb[1][1]
-#     dx = curb1_x - curb0_x
-#     dy = curb1_y - curb0_y
-#     L = math.hypot(dx, dy)
-#     if L == 0:
-#        raise ValueError("Points are identical; direction is undefined.")
-#     ratio = int(L/compact_parking_spot_size[1])
-#     if ratio == 0:
-#        raise ValueError("No car can fit in the parking lot.")   
-
-#     x1 = curb0_x + compact_parking_spot_size[1]/2
-#     parking_spots = []
-#     parking_spots.append((x1, curb0_y, yaw_of_parked_cars))
-    
-#     for i in range(1, ratio):
-#         x = x1 + i*compact_parking_spot_size[1] #dx * i / ratio
-#         y = curb0_y 
-#         parking_spots.append((x, y, yaw_of_parked_cars))
-
-#     return parking_spots  
-
-# def pick_parking_spot(available_parking_spots, x, y, yaw = 0.0, closest = True):
-
-#     def distance(spot):
-#         dx = spot[0] - x
-#         dy = spot[1] - y
-#         return math.hypot(dx, dy)
-    
-#     if closest:
-#        return min(available_parking_spots, key=distance)
-#     else:
-#        return max(available_parking_spots, key=distance)    
-
-# def search_axis_direction(parking_spot_to_go, vehicle_pose):
-#     dx = parking_spot_to_go[0][0] - vehicle_pose[0]
-#     if dx > 0:
-#         return True
-#     else:
-#         return False     
-
-# def available_parking_spots(all_parking_spots_in_parking_lot, parked_cars, compact_parking_spot_size, yaw_of_parked_cars=0.0, shift_from_center_to_rear_axis = 2.56/2):
-#     available_parking_spots = []
-#     for spot in all_parking_spots_in_parking_lot:
-#         # Check if the parking spot is occupied by a parked car
-#         is_occupied = False
-#         for parked_car in parked_cars:
-#             if (abs(parked_car[0] - spot[0]) < compact_parking_spot_size[1] / 2) and (abs(parked_car[1] - spot[1]) < compact_parking_spot_size[0] / 2):
-#                 is_occupied = True
-#                 break
-
-#         # If the parking spot is not occupied, add it to the available list
-#         if not is_occupied:
-#             available_parking_spots.append(spot)
-
-#     return available_parking_spots           
-
-# def parking_spot_finder(static_horizontal_curb, parked_cars, compact_parking_spot_size, yaw_of_parked_cars=0.0, shift_from_center_to_rear_axis = 2.56/2):
-    
-#     # TODO: compute x1 and x2 for general case, when curbs line connecting curbs is not horizontal to Y axis
-#     if not static_horizontal_curb:
-#         raise ValueError("No static horizontal curb provided.")
-
-
-#     if not parked_cars:
-
-#         x1 = static_horizontal_curb[0][0] + static_horizontal_curb[0][3][1]/2
-#         print("x1: ", x1)
-#         y1 = static_horizontal_curb[0][1]
-#         x2 = static_horizontal_curb[1][0] - static_horizontal_curb[1][3][1]/2
-#         y2 = static_horizontal_curb[1][1]
-#         print("There are no parked cars.")
-#         dx = x2 - x1
-#         dy = y2 - y1
-#         L = math.hypot(dx, dy)
-#         if L == 0:
-#            raise ValueError("Points are identical; direction is undefined.")
-        
-#         ratio = int(L/compact_parking_spot_size[1])
-#         if ratio == 0:
-#            raise ValueError("No car can fit in the parking lot.")
-
-
-#         print("ratio: ", ratio)
-
-#         x1 = x1 + compact_parking_spot_size[1]/2
-#         parking_spots = []
-#         parking_spots.append((x1, y1, yaw_of_parked_cars))
-#         print("x1: ", x1)
-#         print("compact_parking_spot_size[1] = ", compact_parking_spot_size[1])
-#         for i in range(1, ratio):
-#             x = x1 + i*compact_parking_spot_size[1] #dx * i / ratio
-#             y = y1 + dy * i / ratio
-#             x_shifted = x - shift_from_center_to_rear_axis
-#             parking_spots.append((x_shifted, y, yaw_of_parked_cars))
-#         return parking_spots
-    
-#     else:
-#         print("There are parked cars.")
-#         parked_cars_sorted = sorted(parked_cars, key=lambda x: x[0])
-#         curb0_x = static_horizontal_curb[0][0] + static_horizontal_curb[0][3][1]/2
-#         curb0_y = static_horizontal_curb[0][1]
-#         curb1_x  = static_horizontal_curb[1][0] - static_horizontal_curb[1][3][1]/2
-#         curb1_y  = static_horizontal_curb[1][1]
-
-        
-#         # Curb 1 and closes parked car
-#         # TODO: Consider the case when curb is not horizontal to Y axis.
-#         parked_0_x = parked_cars_sorted[0][0] - compact_parking_spot_size[1]/2
-#         dx = parked_0_x- curb0_x
-#         dy = parked_cars_sorted[0][1] - curb0_y
-#         L = math.hypot(dx, dy)
-#         ratio = int(L/compact_parking_spot_size[1])
-
-#         # Adding available parking spots between curb 1 and closes parked car if at least one car can fit
-#         if ratio >= 1:
-#            curb0_x = curb0_x + compact_parking_spot_size[1]/2
-#            parking_spots = []
-#            parking_spots.append((curb0_x, curb0_y, yaw_of_parked_cars))
-#         if ratio >= 2:
-#             for i in range(1, ratio):
-#                 x = curb0_x+ i*compact_parking_spot_size[1] #dx * i / ratio
-#                 y = curb0_y
-#                 parking_spots.append((x, y, yaw_of_parked_cars))
-
-    
-#         # Adding available parking spots between parked cars
-#         for i in range(len(parked_cars_sorted)-1):
-#             parked_0_x = parked_cars_sorted[i][0] + compact_parking_spot_size[1]/2
-#             parked_0_y = parked_cars_sorted[i][1]
-#             parked_n_x = parked_cars_sorted[i+1][0] - compact_parking_spot_size[1]/2
-#             dx = parked_n_x - parked_0_x
-#             dy = parked_0_y - parked_n_x
-#             L = math.hypot(dx, dy)
-#             ratio = int(L/compact_parking_spot_size[1])
-#             # Adding available parking spots between parked cars if at least one car can fit
-#             if ratio >= 1:
-#                 parked_0_x = parked_0_x + compact_parking_spot_size[1]/2
-#                 parking_spots.append((parked_0_x, parked_0_y, yaw_of_parked_cars))
-#             if ratio >= 2:
-#                 for i in range(1, ratio):
-#                     x = parked_0_x + i*compact_parking_spot_size[1]
-#                     y = parked_0_y
-#                     parking_spots.append((x, y, yaw_of_parked_cars))
-
-#         # Curb 2 and closes parked car
-#         parked_n_x = parked_cars_sorted[-1][0] + compact_parking_spot_size[1]/2
-#         dx = curb1_x - parked_n_x
-#         dy = curb1_y - parked_cars_sorted[-1][1]
-#         L = math.hypot(dx, dy)
-#         ratio = int(L/compact_parking_spot_size[1])
-#         # Adding available parking spots between curb 2 and closes parked car if at least one car can fit
-#         if ratio >= 1:
-#            curb1_x = curb1_x - compact_parking_spot_size[1]/2
-#            parking_spots.append((curb1_x, curb1_y, yaw_of_parked_cars))
-#         if ratio >= 2:
-#             for i in range(1, ratio):
-#                 x = curb1_x - i*compact_parking_spot_size[1]
-#                 y = curb1_y
-#                 parking_spots.append((x, y, yaw_of_parked_cars))            
-
-#         return parking_spots
-        
-
-    
-
-
-
-
-
-
-
-# class SummoningParkingRoutePlanner(Component):
-#     """Reads a route from disk and returns it as the desired route."""
-#     def __init__(self, routefn : str, vehicle_interface : GEMInterface, frame : str = 'start'):
-        
-#         self.vehicle_interface = vehicle_interface
-#         self.routefn = routefn
-#         base, ext = os.path.splitext(routefn)
-#         if ext in ['.json','.yml','.yaml']:
-#             with open(routefn,'r') as f:
-#                 self.route = serialization.load(f)
-#         elif ext == '.csv':
-#             waypoints = np.loadtxt(routefn,delimiter=',',dtype=float)
-#             if waypoints.shape[1] == 3:
-#                 waypoints = waypoints[0:300,:2]  
-#             if frame == 'start':
-#                 self.route = Route(frame=ObjectFrameEnum.START,points=waypoints.tolist())
-#             elif frame == 'global':
-#                 self.route = Route(frame=ObjectFrameEnum.GLOBAL,points=waypoints.tolist())
-#             elif frame == 'cartesian':
-#                 self.route = Route(frame=ObjectFrameEnum.ABSOLUTE_CARTESIAN,points=waypoints.tolist())
-#             else:
-#                 raise ValueError("Unknown route frame {} must be start, global, or cartesian".format(frame))
-#         else:
-#             raise ValueError("Unknown route file extension",ext)
-        
-#         # TODO: Move to parameters YAML
-#         self.vehicle_dims = (1.7, 3.2)
-#         self.compact_parking_spot_size = (2.44, 4.88) # US Compact Space for parking (2.44, 4.88)
-#         self.shift_from_center_to_rear_axis = 2.56/2
-#         self.x_axis_of_search = 0.0
-#         self.search_step_size = 0.1
-#         self.closest = False # If True, the closest parking spot will be selected, otherwise the farthest one will be selected
-#         self.initial_pose_of_vehicle = (0.0, 0.0, 0.0) 
-    
-#         # Curbs and parked cars are in the same frame 
-        
-#         # TODO: Find coordinates of curbs in World frame
-#         # Examples of parking lots: 10.26 (2 SLOTS), 24.9 (5 SLOTS), 39.79 (7 SLOTS) 
-#         self.static_horizontal_curb = [
-#             (0.0, -2.44, 0.0, (2.44, 0.5)), # horizontal curb at start of parking lot
-#             (24.9 , -2.44, 0.0, (2.44, 0.5)),  # horizontal curb at end of parking lot 
-#         ]
-#         self.static_vertical_curb_length = self.static_horizontal_curb[1][0] - self.static_horizontal_curb[0][0] + self.static_horizontal_curb[1][3][1]/2 + self.static_horizontal_curb[0][3][1]/2 
-#         self.static_vertical_curb_center = (self.static_horizontal_curb[1][0] - self.static_horizontal_curb[1][3][1]/2) - (self.static_horizontal_curb[0][0] + self.static_horizontal_curb[0][3][1]/2) + self.static_horizontal_curb[0][3][1]/2 
-#         self.static_obstacles_vertical_curb = [(self.static_vertical_curb_center, -4.88, 0.0, (2.44, self.static_vertical_curb_length))]
-        
-#         # TODO: Replace with real parked cars
-#         # Slot 1 (2.69, -2.44, 0.0, (2.44, 4.88)), Slot 2 (7.57, -2.44, 0.0, (2.44, 4.88)),  Slot 3 (12.45, -2.44, 0.0, (2.44, 4.88)),Slot 4 (17.33, -2.44, 0.0, (2.44, 4.88)), Slot 5 (22.11, -2.44, 0.0, (2.44, 4.88))
-#         self.parked_cars = [(2.69, -2.44, 0.0, (1.7, 3.2)),(7.57, -2.44, 0.0, (1.7, 3.2)),(12.45, -2.44, 0.0, (1.7, 3.2))]
-#         self.objects_to_avoid_collisions = self.static_horizontal_curb + self.static_obstacles_vertical_curb + self.parked_cars
-#         self.all_parking_spots_in_parking_lot = all_parking_spots_in_parking_lot(self.static_horizontal_curb, self.compact_parking_spot_size, yaw_of_parked_cars=0.0, shift_from_center_to_rear_axis = 2.56/2)
-#         self.available_parking_spots = available_parking_spots(self.all_parking_spots_in_parking_lot, self.parked_cars, self.compact_parking_spot_size, yaw_of_parked_cars=0.0, shift_from_center_to_rear_axis = 2.56/2)
-#         self.parking_spot_to_go = [pick_parking_spot(self.available_parking_spots, 0.0, 0.0, yaw=0.0, closest = self.closest)]
-#         x_shift = self.parking_spot_to_go[0][0] - self.shift_from_center_to_rear_axis
-#         self.parking_spot_to_go[0] = (x_shift, self.parking_spot_to_go[0][1], self.parking_spot_to_go[0][2])
-#         self.x_axis_of_search_direction_positive = search_axis_direction(self.parking_spot_to_go, self.initial_pose_of_vehicle)
-        
-
-
-#         while True:
-#             waypoints = reeds_shepp_path((0.0, 0.0, 0.0) , (self.x_axis_of_search, 0.0, 0.0))
-#             waypoints2  = reeds_shepp_path((self.x_axis_of_search, 0.0, 0.0),self.parking_spot_to_go[0])
-#             #waypoints2  = reeds_shepp_path((self.x_axis_of_search, 0.0, 0.0), (self.parking_spot_to_go[0][0]-0.3, self.parking_spot_to_go[0][1], 0.0))
-#             #waypoints3 = reeds_shepp_path((self.parking_spot_to_go[0][0]-0.3, self.parking_spot_to_go[0][1], 0.0), self.parking_spot_to_go[0])
-#             self.waypoints_for_obstacles_check = (waypoints + waypoints2)# + waypoints3)   
-#             self.waypoints_to_go = np.array(self.waypoints_for_obstacles_check)[:,:2]
-#             if is_trajectory_collision_free(self.waypoints_for_obstacles_check, self.vehicle_dims, self.objects_to_avoid_collisions) is True:
-#                break 
-#             if self.x_axis_of_search_direction_positive:
-#                self.x_axis_of_search += self.search_step_size
-#                if self.x_axis_of_search > self.static_horizontal_curb[1][0] + self.compact_parking_spot_size[1]:
-#                   raise ValueError("No parking spot available.")   
-#             else:
-#                self.x_axis_of_search -= self.search_step_size 
-#                if self.x_axis_of_search < self.static_horizontal_curb[0][0] - self.compact_parking_spot_size[1]:
-#                   raise ValueError("No parking spot available.")
-
-
-#     def state_inputs(self):
-#         return ['vehicle']
-
-#     def state_outputs(self) -> List[str]:
-#         return ['route']
-
-#     def rate(self):
-#         return 10.0
-
-#     def update(self, vehicle: VehicleState,x=0.0):
-#         self.current_pose = vehicle.pose
-
-#         # TODO: Cone detection -> parking position dataset -> select the parking spot [+]
-#         # TODO: Triger when new cone detection is available []
-#         # TODO: To execute the parking be able drive vehicle in reverse []
-
-#         self.route = Route(frame=ObjectFrameEnum.START,points = self.waypoints_to_go.tolist())
-
-#         return self.route
-
-
-
-
-
-
-
-class ParkingUtils:
-    def __init__(self):
-        self.vehicle_dims = (1.7, 3.2)
-        self.compact_parking_spot_size = (2.44, 4.88)  # US Compact Space for parking (2.44, 4.88)
-        self.shift_from_center_to_rear_axis = 2.56 / 2 # TODO: Check
-        self.search_step_size = 0.1
-        self.closest = False  # If True, the closest parking spot will be selected, otherwise the farthest one will be selected
-        self.initial_pose_of_vehicle = (0.0, 0.0, 0.0)
-        self.x_axis_of_search = self.initial_pose_of_vehicle[0]
-
-        self.static_horizontal_curb = [
-            (0.0, -2.44, 0.0, (2.44, 0.5)),  # horizontal curb at start of parking lot
-            (24.9, -2.44, 0.0, (2.44, 0.5)),  # horizontal curb at end of parking lot
-        ]
-        self.static_vertical_curb_length = self.static_horizontal_curb[1][0] - self.static_horizontal_curb[0][0] + \
-                                            self.static_horizontal_curb[1][3][1] / 2 + self.static_horizontal_curb[0][3][1] / 2
-        self.static_vertical_curb_center = (self.static_horizontal_curb[1][0] - self.static_horizontal_curb[1][3][1] / 2) - \
-                                            (self.static_horizontal_curb[0][0] + self.static_horizontal_curb[0][3][1] / 2) + \
-                                            self.static_horizontal_curb[0][3][1] / 2
-        self.static_obstacles_vertical_curb = [
-            (self.static_vertical_curb_center, -4.88, 0.0, (2.44, self.static_vertical_curb_length))
-        ]
-
-    def reeds_shepp_path(start_pose, final_pose, step_size=0.1, rho=3.657):# 3.657
-        path = reeds_shepp.path_sample(start_pose, final_pose, rho, step_size)
-        waypoints = [(x, y, yaw) for x, y, yaw, *_ in path]
-        #waypoints = np.array(waypoints_for_obstacles_check)[:,:2]
-        return waypoints
-    
-    def rectangle_polygon(center: Pose, dims: Dims) -> Polygon:
-        """
-        Build a shapely Polygon for an oriented rectangle.
-        
-        Args:
-            center: (x, y, yaw) of rectangle center in world frame.
-            dims:   (width, length) of rectangle.
-            
-        Returns:
-            shapely Polygon of the 4 corners, in CCW order.
-        """
-        x, y, yaw = center
-        w, L      = dims
-        # corners in vehicle frame (forward is +x, left is +y)
-        corners = np.array([
-            [ +L/2, +w/2],
-            [ +L/2, -w/2],
-            [ -L/2, -w/2],
-            [ -L/2, +w/2],
-        ])
-        # rotation matrix
-        R = np.array([[np.cos(yaw), -np.sin(yaw)],
-                    [np.sin(yaw),  np.cos(yaw)]])
-        # rotate & translate
-        world_corners = (R @ corners.T).T + np.array([x, y])
-        return Polygon(world_corners)    
-    
-    def is_trajectory_collision_free(
-        trajectory: List[Pose],
-        vehicle_dims: Dims,
-        obstacles: List[Obstacle]
-    ) -> bool:
-        """
-        Check whether following `trajectory` will avoid all `obstacles`.
-        
-        Args:
-            trajectory: List of (x, y, yaw) vehicle poses along planned path.
-            vehicle_dims: (width, length) of your vehicle rectangle.
-            obstacles: List of static obstacles, each as (x, y, yaw, (width, length)).
-            
-        Returns:
-            True if no pose along the trajectory intersects any obstacle; False otherwise.
-        """
-        # Pre-build obstacle polygons once
-        obstacle_polys = [
-            ParkingUtils.rectangle_polygon((ox, oy, oyaw), dims)
-            for ox, oy, oyaw, dims in obstacles
-        ]
-        
-        # For each pose along the trajectory, test intersection
-        for pose in trajectory:
-            veh_poly = ParkingUtils.rectangle_polygon(pose, vehicle_dims)
-            for obs_poly in obstacle_polys:
-                if veh_poly.intersects(obs_poly):
-                    # collision detected
-                    return False
-        # no collisions anywhere
-        return True
-
-
-    def find_parking_positions(
-        obstacles: List[Tuple[float, float, float, Tuple[float, float]]],
-        vehicle_dims: Tuple[float, float],
-        margin: float = 0.2
-        ) -> List[Tuple[float, float, float]]:
-        """
-        Compute all the parking‐slot center positions and orientations along a single lane
-        where a vehicle of given dimensions can fit between existing obstacles.
-
-        Parameters
-        ----------
-        obstacles : List of (x, y, theta, (w, l))
-            Each obstacle is centered at (x,y), oriented by yaw theta (radians),
-            and has width w (across lane) and length l (along lane).
-        vehicle_dims : (w_v, l_v)
-            Width and length of the vehicle (same convention as obstacles).
-        margin : float
-            Minimum clearance to leave between parked vehicles (in meters).
-
-        Returns
-        -------
-        slots : List of (x_c, y_c, theta_c)
-            Center‐points and yaw for each available parking slot.
-        """
-        if not obstacles:
-            return []
-
-        # Assume all obstacles lie along one straight lane with the same orientation
-        lane_theta = obstacles[0][2]
-        cos_t = math.cos(lane_theta)
-        sin_t = math.sin(lane_theta)
-
-        # Project each obstacle center onto the lane axis (s-coordinate)
-        projected = []
-        for x, y, theta, (w, l) in obstacles:
-            # s = x*cos + y*sin
-            s = x * cos_t + y * sin_t
-            half_len = l / 2.0
-            projected.append((s, half_len, (x, y)))
-
-        # Sort by increasing s
-        projected.sort(key=lambda e: e[0])
-
-        slots: List[Tuple[float, float, float]] = []
-        w_v, l_v = vehicle_dims
-
-        # Examine gaps between consecutive obstacles
-        for (s_i, half_i, (x_i, y_i)), (s_j, half_j, (x_j, y_j)) in zip(projected, projected[1:]):
-            # compute start/end of free interval in s‐space
-            free_start = s_i + half_i + margin/2
-            free_end   = s_j - half_j - margin/2
-            free_length = free_end - free_start
-
-            # How many cars of length l_v can we fit (with margin between them)?
-            if free_length >= l_v:
-                # spacing = car length + margin
-                spacing = l_v + margin
-                n_fit = int(math.floor((free_length + margin) / spacing))
-                for k in range(n_fit):
-                    # center s‐coordinate for each slot
-                    s_c = free_start + (spacing * k) + (l_v / 2)
-                    # map back to (x,y): x = s*cos, y = s*sin (plus any perpendicular offset if needed)
-                    x_c = s_c * cos_t
-                    y_c = s_c * sin_t
-                    slots.append((x_c, y_c, lane_theta))
-
-        return slots
-
-    def all_parking_spots_in_parking_lot(static_horizontal_curb, compact_parking_spot_size, yaw_of_parked_cars=0.0, shift_from_center_to_rear_axis = 2.56/2):
-        if not static_horizontal_curb:
-            raise ValueError("No static horizontal curb provided.")
-        
-        curb0_x = static_horizontal_curb[0][0] + static_horizontal_curb[0][3][1]/2
-        curb0_y = static_horizontal_curb[0][1]
-        curb1_x  = static_horizontal_curb[1][0] - static_horizontal_curb[1][3][1]/2
-        curb1_y  = static_horizontal_curb[1][1]
-        dx = curb1_x - curb0_x
-        dy = curb1_y - curb0_y
-        L = math.hypot(dx, dy)
-        if L == 0:
-            raise ValueError("Points are identical; direction is undefined.")
-        ratio = int(L/compact_parking_spot_size[1])
-        if ratio == 0:
-            raise ValueError("No car can fit in the parking lot.")   
-
-        x1 = curb0_x + compact_parking_spot_size[1]/2
-        parking_spots = []
-        parking_spots.append((x1, curb0_y, yaw_of_parked_cars))
-        
-        for i in range(1, ratio):
-            x = x1 + i*compact_parking_spot_size[1] #dx * i / ratio
-            y = curb0_y 
-            parking_spots.append((x, y, yaw_of_parked_cars))
-
-        return parking_spots  
-
-    def pick_parking_spot(available_parking_spots, x, y, yaw = 0.0, closest = True):
-
-        def distance(spot):
-            dx = spot[0] - x
-            dy = spot[1] - y
-            return math.hypot(dx, dy)
-        
-        if closest:
-            return min(available_parking_spots, key=distance)
-        else:
-            return max(available_parking_spots, key=distance)    
-
-    def search_axis_direction(parking_spot_to_go, vehicle_pose):
-        dx = parking_spot_to_go[0][0] - vehicle_pose[0]
-        if dx > 0:
-            return True
-        else:
-            return False     
-
-    def available_parking_spots(all_parking_spots_in_parking_lot, parked_cars, compact_parking_spot_size, yaw_of_parked_cars=0.0, shift_from_center_to_rear_axis = 2.56/2):
-        available_parking_spots = []
-        for spot in all_parking_spots_in_parking_lot:
-            # Check if the parking spot is occupied by a parked car
-            is_occupied = False
-            for parked_car in parked_cars:
-                if (abs(parked_car[0] - spot[0]) < compact_parking_spot_size[1] / 2) and (abs(parked_car[1] - spot[1]) < compact_parking_spot_size[0] / 2):
-                    is_occupied = True
-                    break
-
-            # If the parking spot is not occupied, add it to the available list
-            if not is_occupied:
-                available_parking_spots.append(spot)
-
-        return available_parking_spots  
-        
-    def find_collision_free_trajectory(self, parked_cars = None):
-
-        self.parked_cars = parked_cars
-        self.objects_to_avoid_collisions = self.static_horizontal_curb + self.static_obstacles_vertical_curb + self.parked_cars
-        self.all_parking_spots_in_parking_lot = ParkingUtils.all_parking_spots_in_parking_lot(
-        self.static_horizontal_curb, self.compact_parking_spot_size, yaw_of_parked_cars=0.0,
-        shift_from_center_to_rear_axis=self.shift_from_center_to_rear_axis
-        )
-        self.available_parking_spots = ParkingUtils.available_parking_spots(
-        self.all_parking_spots_in_parking_lot, self.parked_cars, self.compact_parking_spot_size,
-        yaw_of_parked_cars=0.0, shift_from_center_to_rear_axis=self.shift_from_center_to_rear_axis
-        )
-        self.parking_spot_to_go = [ParkingUtils.pick_parking_spot(self.available_parking_spots, 0.0, 0.0, yaw=0.0, closest=self.closest)]
-        x_shift = self.parking_spot_to_go[0][0] - self.shift_from_center_to_rear_axis
-        self.parking_spot_to_go[0] = (x_shift, self.parking_spot_to_go[0][1], self.parking_spot_to_go[0][2])
-        self.x_axis_of_search_direction_positive = ParkingUtils.search_axis_direction(self.parking_spot_to_go, self.initial_pose_of_vehicle)
-
-        while True:
-            waypoints = ParkingUtils.reeds_shepp_path((0.0, 0.0, 0.0), (self.x_axis_of_search, 0.0, 0.0))
-            waypoints2 = ParkingUtils.reeds_shepp_path((self.x_axis_of_search, 0.0, 0.0), self.parking_spot_to_go[0])
-            self.waypoints_for_obstacles_check = waypoints + waypoints2
-            self.waypoints_to_go = np.array(self.waypoints_for_obstacles_check)[:, :2]
-            if ParkingUtils.is_trajectory_collision_free(self.waypoints_for_obstacles_check, self.vehicle_dims,
-                                            self.objects_to_avoid_collisions):
-                break
-            if self.x_axis_of_search_direction_positive:
-                self.x_axis_of_search += self.search_step_size
-                if self.x_axis_of_search > self.static_horizontal_curb[1][0] + self.compact_parking_spot_size[1]:
-                    raise ValueError("No parking spot available.")
-            else:
-                self.x_axis_of_search -= self.search_step_size
-                if self.x_axis_of_search < self.static_horizontal_curb[0][0] - self.compact_parking_spot_size[1]:
-                    raise ValueError("No parking spot available.")
-
-=======
->>>>>>> 87b49738
 
 class SummoningParkingRoutePlanner(Component):
     def __init__(self, routefn: str, vehicle_interface: GEMInterface, frame: str = 'start'):
