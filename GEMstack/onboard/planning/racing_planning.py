from ...state.trajectory import Trajectory
from ...state.vehicle import VehicleState
from ...state import AgentState, AgentEnum
from ..component import Component

from ...state.trajectory import Trajectory, compute_headings, Path
from ...state.physical_object import ObjectFrameEnum

import numpy as np
import matplotlib.pyplot as plt
from scipy.optimize import minimize
import threading

from typing import Dict

# --------------------------
# This is the main code for the racing trajectory planner.
# Contributors: Hua-Ta, Shilan
# --------------------------

def scenario_check(vehicle_state, cone_state):
    """
    Check the cone state and determine the scenario.
    Args:
        vehicle_state: The state of the vehicle.
        cone_state: The state of the cones.
    Returns:
        str: The scenario type.
        - 'left_pass': cone pointed left, go left
        - 'right_pass': cone pointed right, go right
        - 'u_turn': cone standing up, make a U-turn
        tuple: (cone_x, cone__y)
    """
    # Get the closest cone info
    cones_ahead = sorted(cone_state, key=lambda c: np.linalg.norm(
        np.array([c['x'], c['y']]) - np.array(vehicle_state['position'])))
    cone_direction = cones_ahead[0]['orientation']
    cone_position = (cones_ahead[0]['x'], cones_ahead[0]['y'])
    
    # Check the cone orientation
    if cone_direction != 'LEFT' and cone_direction != 'RIGHT' and cone_direction != 'STANDING' and cone_direction != '90turn':
        raise ValueError("Unknown cone orientation")
    
    return cone_direction, cone_position
    
def waypoint_generate(vehicle_state, cones, cone_idx):
    """
    Generate waypoints based on the scenario.
    Args:
        vehicle_state: The state of the vehicle.
        cone_state: The state of the cones.
    Returns:
        Tuple[str, Tuple[float, float], Tuple[float, float]]:
            scenario: detected scenario type
            flex_wp: flexible waypoint (used to maneuver)
            fixed_wp: fixed waypoint (goal position)
    """
    scenario, cone_position = scenario_check(vehicle_state, [cones[cone_idx]])
    car_position = np.array(vehicle_state['position'])
    car_heading = vehicle_state['heading']  # in radians
    current_heading = car_heading
    target_heading = car_heading

    # ===== Parameters =====
    u_turn_radius = 11.5      # Radius for U-turn
    offset = 2.0                # Offset for left/right pass
    lookahead_distance = 10.0   # Distance ahead for fixed point
    # ======================

    # Direction vector based on heading
    heading_vector = np.array([np.cos(car_heading), np.sin(car_heading)])
    
    # Vector perpendicular to heading (to determine left/right)
    perpendicular_vector = np.array([-np.sin(car_heading), np.cos(car_heading)])

    if cone_idx > 0:
        prev_cone_position = np.array((cones[cone_idx - 1]['x'], cones[cone_idx - 1]['y']))
        cone_position = np.array((cones[cone_idx]['x'], cones[cone_idx]['y']))
        target_heading = np.arctan2(cone_position[1] - prev_cone_position[1],
                                    cone_position[0] - prev_cone_position[0])

    if scenario == 'STANDING':
        # U-turn: Generate points in a semi-circular arc around the cone
        cone = np.array(cone_position)
        
        # Number of waypoints to generate for the arc
        num_arc_points = 9
        
        # Generate waypoints in a smooth semi-circular pattern on the RIGHT side
        flex_wps_list = []
        
        # Create a semi-circular arc from 0 to π
        # But negate perpendicular_vector to go to the right side
        for i in range(num_arc_points):
            # Calculate angle in the semi-circle (0 to π)
            angle = i * np.pi * 1 / (num_arc_points - 1)
            
            # MODIFIED: Negative perpendicular_vector to go to right side of cone
            # This creates a counter-clockwise turn around the cone
            wp = cone - u_turn_radius * (
                perpendicular_vector * np.cos(angle) - 
                heading_vector * np.sin(angle)
            )
            
            flex_wps_list.append(wp)
            
        # Fixed waypoint: behind the cone after U-turn (also on right side)
        fixed_wp = cone + u_turn_radius * perpendicular_vector

        target_heading = target_heading + np.pi
        
        # For visualization only
        # for i, wp in enumerate(flex_wps_list):
        #     plt.plot(wp[0], wp[1], 'ro')  # Plot all waypoints in red
        #     plt.text(wp[0], wp[1], f'wp{i}', fontsize=9)
            
        # plt.plot(fixed_wp[0], fixed_wp[1], 'bo')  # Plot fixed waypoint in blue
        # plt.plot(cone[0], cone[1], 'gx')  # Plot cone in green
        # plt.plot(car_position[0], car_position[1], 'ks')  # Plot car position
        # plt.axis('equal')  # Equal aspect ratio for better visualization
        # plt.grid(True)
        # plt.show()

    elif scenario == 'LEFT':
        cone = np.array(cone_position)

        # Flexible waypoint: go to the left of the cone
        flex_wp1 = cone + offset * perpendicular_vector
        flex_wps_list = [flex_wp1]

        # Fixed waypoint: forward after passing the cone
        # fixed_wp = flex_wp + heading_vector * lookahead_distance - offset * perpendicular_vector * 2
        fixed_wp = flex_wp1 + heading_vector * lookahead_distance - offset * perpendicular_vector

    elif scenario == 'RIGHT':
        cone = np.array(cone_position)

        # Flexible waypoint: go to the right of the cone
        flex_wp1 = cone - offset * perpendicular_vector
        flex_wps_list = [flex_wp1]

        # Fixed waypoint: forward after passing the cone
        # fixed_wp = flex_wp + heading_vector * lookahead_distance + offset * perpendicular_vector * 2
        fixed_wp = flex_wp1 + heading_vector * lookahead_distance + offset * perpendicular_vector

    # TODO: move to a different setting instead of as a scenario
    elif scenario == '90turn':
        turn_vector = np.array([-np.sin(car_heading + np.pi / 6), np.cos(car_heading + np.pi / 6)])
        cone = np.array(cone_position)
        distance_to_cone = np.linalg.norm(car_position - cone)

        flex_wps_list = []
        if distance_to_cone > 7:
            steps = int(distance_to_cone // 6)
            print("steps:", steps)

            final_flex_wp = cone + 1.0 * perpendicular_vector + heading_vector * 1.0
            fixed_wp = cone - turn_vector * 2.5 + heading_vector * 0.0

            cone_direction = (final_flex_wp - car_position) / np.linalg.norm(final_flex_wp - car_position)
            for i in range(steps - 2):
                intermediate_wp = car_position + cone_direction * ((i + 1) * 6)
                flex_wps_list.append(intermediate_wp)

            flex_wps_list.append(final_flex_wp)
        else:
            flex_wp = cone + 1.0 * perpendicular_vector + heading_vector * 1.0
            fixed_wp = cone - turn_vector * 2.5 + heading_vector * 0.0
            flex_wps_list = [flex_wp]

    else:
        flex_wps_list = None
        fixed_wp = None

    target_heading = (target_heading + np.pi) % (2 * np.pi) - np.pi
    current_heading = (current_heading + np.pi) % (2 * np.pi) - np.pi

    if abs(target_heading - current_heading) > np.pi: 
        if target_heading < current_heading:
            target_heading += 2 * np.pi
        else:
            target_heading -= 2 * np.pi

    return scenario, flex_wps_list, fixed_wp, target_heading

def trajectory_generation(init_state, final_state, N=30, T=0.1, Lr=1.5,
                          w_c=10.0, w_eps=0.0, w_vvar=4.0,
                          w_terminal=10.0,
                          v_min=3.0, v_max=11.0,
                          waypoints=None, waypoint_penalty_weight=100.0):
    """
    Generate a dynamically feasible trajectory between init_state and final_state
    using curvature-based vehicle dynamics and nonlinear optimization.
    
    Now supports multiple waypoints.

    Parameters:
    - init_state (dict): Initial vehicle state with keys 'x', 'y', 'psi', 'c', 'v'.
    - final_state (dict): Target vehicle state with keys 'x', 'y', 'psi', 'c'.
    - N (int): Number of discrete time steps in the trajectory.
    - T (float): Duration of each time step (in seconds).
    - Lr (float): Distance from the vehicle's center to the rear axle.
    - w_c (float): Weight for penalizing curvature (smoothness of turns).
    - w_eps (float): Weight for penalizing curvature rate (reduces sharp steering changes).
    - w_vvar (float): Weight for penalizing speed variance (encourages speed smoothness).
    - w_terminal (float): Weight for penalizing final state deviation (soft constraint).
    - v_min (float): Minimum allowed speed (in m/s).
    - v_max (float): Maximum allowed speed (in m/s).
    - waypoints (list or None): Optional list of (x, y) coordinates that the trajectory should pass near.
    - waypoint_penalty_weight (float): Penalty weight for distance from waypoints (soft constraint).

    Returns:
    - x, y, psi, c, v, eps (np.ndarray): Arrays of optimized state and control values.
    - final_error (dict): Final state errors in x, y, psi, and c.
    """
    final_heading = (final_state['psi'] + np.pi) % (2 * np.pi) - np.pi
    init_heading = (init_state['psi'] + np.pi) % (2 * np.pi) - np.pi

    if abs(final_heading - init_heading) > np.pi: 
        if final_heading < init_heading:
            final_heading += 2 * np.pi
        else:
            final_heading -= 2 * np.pi

    init_state['psi'] = init_heading
    final_state['psi'] = final_heading
    print("init and final headings: ", init_heading, final_heading)

    def cost(p):
        x_, y_, psi_, c_, v_, eps_ = np.split(p, [N - 1, 2 * (N - 1), 3 * (N - 1), 4 * (N - 1), 5 * (N - 1)])
        c_seq = np.concatenate(([init_state['c']], c_))
        v_seq = np.concatenate(([init_state['v']], v_))
        x_final, y_final, psi_final, c_final = x_[-1], y_[-1], psi_[-1], c_[-1]

        cost_c = w_c * np.sum(c_seq ** 2)
        cost_eps = w_eps * np.sum(eps_ ** 2)
        v_mean = np.mean(v_seq)
        cost_vvar = w_vvar * np.mean((v_seq - v_mean) ** 2)

        cost_terminal = w_terminal * (
            (x_final - final_state['x']) ** 2 +
            (y_final - final_state['y']) ** 2 +
            (psi_final - final_state['psi']) ** 2 * 100 + 
            (c_final - final_state['c']) ** 2 * 100
        )

        cost_waypoints = 0.0
        if waypoints is not None and len(waypoints) > 0:
            # Calculate equally spaced indices for each waypoint
            num_waypoints = len(waypoints)
            indices = [int((i + 1) * (N - 1) / (num_waypoints + 1)) for i in range(num_waypoints)]
            
            # Sum penalties for each waypoint at its corresponding index
            for wp_idx, waypoint in enumerate(waypoints):
                traj_idx = indices[wp_idx]
                cost_waypoints += waypoint_penalty_weight * (
                    (x_[traj_idx] - waypoint[0])**2 + (y_[traj_idx] - waypoint[1])**2
                )

        return cost_c + cost_eps + cost_vvar + cost_terminal + cost_waypoints
    def dynamics_constraints(p):
        x_, y_, psi_, c_, v_, eps_ = np.split(p, [N - 1, 2 * (N - 1), 3 * (N - 1), 4 * (N - 1), 5 * (N - 1)])
        constraints = []
        x_prev, y_prev, psi_prev, c_prev, v_prev = init_state['x'], init_state['y'], init_state['psi'], init_state['c'], init_state['v']
        for k in range(N - 1):
            dx = v_prev * np.cos(psi_prev + c_prev * Lr) * T
            dy = v_prev * np.sin(psi_prev + c_prev * Lr) * T
            dpsi = v_prev * c_prev * T
            dc = eps_[k] * T
            constraints.extend([
                x_[k] - (x_prev + dx),
                y_[k] - (y_prev + dy),
                psi_[k] - (psi_prev + dpsi),
                c_[k] - (c_prev + dc)
            ])
            x_prev, y_prev, psi_prev, c_prev, v_prev = x_[k], y_[k], psi_[k], c_[k], v_[k]
        return constraints

    # Initial guesses
    x_vals = np.linspace(init_state['x'], final_state['x'], N)
    y_vals = np.linspace(init_state['y'], final_state['y'], N)
    psi_vals = np.linspace(init_state['psi'], final_state['psi'], N)
    c_vals = np.linspace(init_state['c'], final_state['c'], N)
    v_vals = np.ones(N) * init_state['v']
    eps_vals = np.zeros(N - 1)

    p0 = np.concatenate([x_vals[1:], y_vals[1:], psi_vals[1:], c_vals[1:], v_vals[1:], eps_vals])
    bounds = [(None, None)] * (4 * (N - 1)) + [(v_min, v_max)] * (N - 1) + [(None, None)] * (N - 1)

    result = minimize(cost, p0, bounds=bounds,
                      constraints={'type': 'eq', 'fun': dynamics_constraints},
                      options={'maxiter': 1000})
    if not result.success:
        raise RuntimeError("Optimization failed")

    x_, y_, psi_, c_, v_, eps_ = np.split(result.x, [N - 1, 2 * (N - 1), 3 * (N - 1), 4 * (N - 1), 5 * (N - 1)])
    x_full = np.concatenate(([init_state['x']], x_))
    y_full = np.concatenate(([init_state['y']], y_))
    psi_full = np.concatenate(([init_state['psi']], psi_))
    c_full = np.concatenate(([init_state['c']], c_))
    v_full = np.concatenate(([init_state['v']], v_))

    final_error = {
        'x_error': abs(x_full[-1] - final_state['x']),
        'y_error': abs(y_full[-1] - final_state['y']),
        'psi_error': abs(psi_full[-1] - final_state['psi']),
        'c_error': abs(c_full[-1] - final_state['c']),
    }

    return x_full, y_full, psi_full, c_full, v_full, eps_, final_error

######## more dynamics version
def trajectory_generation_dynamics(init_state, final_state, N=30, Lr=1.5,
                          a_min=-3.0, a_max=3.0,
                          eps_min=-0.2, eps_max=0.2,
                          v_min=2.0, v_max=11.0,
                          T_min = 0.5, T_max = 1000.0,
                          waypoints=None, waypoint_penalty_weight=10, waypoint_headings=None):
    """
    Generate a dynamically feasible trajectory between init_state and final_state
    using curvature-based vehicle dynamics and nonlinear optimization.
    
    Now supports multiple waypoints.

    Parameters:
    - init_state (dict): Initial vehicle state with keys 'x', 'y', 'psi', 'c', 'v'.
    - final_state (dict): Target vehicle state with keys 'x', 'y', 'psi', 'c'.
    - N (int): Number of discrete time steps in the trajectory.
    - T (float): Duration of each time step (in seconds).
    - Lr (float): Distance from the vehicle's center to the rear axle.
    - w_c (float): Weight for penalizing curvature (smoothness of turns).
    - w_eps (float): Weight for penalizing curvature rate (reduces sharp steering changes).
    - w_vvar (float): Weight for penalizing speed variance (encourages speed smoothness).
    - w_terminal (float): Weight for penalizing final state deviation (soft constraint).
    - v_min (float): Minimum allowed speed (in m/s).
    - v_max (float): Maximum allowed speed (in m/s).
    - waypoints (list or None): Optional list of (x, y) coordinates that the trajectory should pass near.
    - waypoint_penalty_weight (float): Penalty weight for distance from waypoints (soft constraint).

    Returns:
    - x, y, psi, c, v, eps (np.ndarray): Arrays of optimized state and control values.
    - final_error (dict): Final state errors in x, y, psi, and c.
    """
    def cost(p):
        T_total = p[-1]
        return T_total
    
    def dynamics_constraints(p):
        # x_, y_, psi_, c_, v_, eps_ = np.split(p, [N - 1, 2 * (N - 1), 3 * (N - 1), 4 * (N - 1), 5 * (N - 1)])
        # print("x_: " +str(x_))
        split_idx = 5 *(N - 1)
        x_, y_, psi_, c_, v_= np.split(p[:split_idx], 5)
        
        a = p[split_idx:split_idx + (N - 1)]
        eps = p[split_idx + (N - 1):-1]
        T_total = p[-1]
        T_k = T_total / (N - 1)
        
        constraints = []
        x_prev, y_prev, psi_prev, c_prev, v_prev = init_state['x'], init_state['y'], init_state['psi'], init_state['c'], init_state['v']
        
        for k in range(N - 1):
            dx = v_prev * np.cos(psi_prev + c_prev * Lr) * T_k
            dy = v_prev * np.sin(psi_prev + c_prev * Lr) * T_k
            dpsi = v_prev * c_prev * T_k
            dv = a[k] * T_k
            dc = eps[k] * T_k
            constraints.extend([
                x_[k] - (x_prev + dx),
                y_[k] - (y_prev + dy),
                psi_[k] - (psi_prev + dpsi),
                v_[k] - (v_prev + dv),
                c_[k] - (c_prev + dc)
            ])
            x_prev, y_prev, psi_prev, c_prev, v_prev = x_[k], y_[k], psi_[k], c_[k], v_[k]
        return constraints
    
    def waypoint_penalty(p):
        if waypoints is None or len(waypoints) == 0:
            return 0.0
    
        split_idx = 5 *(N - 1)
        x_, y_, psi_, c_, v_= np.split(p[:split_idx], 5)
        # x_ = p[:N -1]
        # y_ = p[N - 1:2 * (N-1)]
        # psi_ = [ 3 * (N - 1)]
        # Calculate equally spaced indices for each waypoint
        num_waypoints = len(waypoints)
        indices = [int((i + 1) * (N - 1) / (num_waypoints + 1)) for i in range(num_waypoints)]
        penalty = 0.0
        alignment_threshold = 0.3
        # Sum penalties for each waypoint at its corresponding index
        for wp_idx, waypoint in enumerate(waypoints):
            traj_idx = indices[wp_idx]
            penalty += waypoint_penalty_weight * (
                (x_[traj_idx] - waypoint[0])**2 + (y_[traj_idx] - waypoint[1])**2
            )
        return penalty

    # Initial guesses
    x_vals = np.linspace(init_state['x'], final_state['x'], N)
    y_vals = np.linspace(init_state['y'], final_state['y'], N)
    psi_vals = np.linspace(init_state['psi'], final_state['psi'], N)
    c_vals = np.linspace(init_state['c'], final_state['c'], N)
    v_vals = np.ones(N) * init_state['v']

    a_vals = np.zeros(N - 1)
    eps_vals = np.zeros(N - 1)
    T_guess = 60.0

    p0 = np.concatenate([x_vals[1:], y_vals[1:], psi_vals[1:], c_vals[1:], v_vals[1:], 
                         a_vals, eps_vals, [T_guess]])
    num_vars = len(p0)
    bounds = ([(None, None)] * (4 * (N - 1)) + 
              [(v_min, v_max)] * (N - 1) + 
              [(a_min, a_max)] * (N - 1) +
              [(eps_min, eps_max)] * (N - 1) +
              [(T_min, T_max)]
    )
    def total_cost(p):
        return cost(p) + waypoint_penalty(p)
    
    result = minimize(total_cost, 
                      p0, 
                      bounds=bounds,
                      constraints={'type': 'eq', 'fun': dynamics_constraints},
                      options={'maxiter': 1000})
    
    # print("result.x:" + str(result.x))
    if not result.success:
        raise RuntimeError("Optimization failed")

    split_idx = 5 *(N - 1)
    x_, y_, psi_, c_, v_= np.split(result.x[:split_idx], 5)
    
    a = result.x[split_idx:split_idx + (N - 1)]
    eps = result.x[split_idx + (N - 1):-1]
    T_total = result.x[-1]
    
    x_full = np.concatenate(([init_state['x']], x_))
    y_full = np.concatenate(([init_state['y']], y_))
    psi_full = np.concatenate(([init_state['psi']], psi_))
    c_full = np.concatenate(([init_state['c']], c_))
    v_full = np.concatenate(([init_state['v']], v_))

    final_error = {
        'x_error': abs(x_full[-1] - final_state['x']),
        'y_error': abs(y_full[-1] - final_state['y']),
        'psi_error': abs(psi_full[-1] - final_state['psi']),
        'c_error': abs(c_full[-1] - final_state['c']),
    }

    return x_full, y_full, psi_full, c_full, v_full, a, eps, T_total, final_error
#########

def feasibility_check(trajectory, cone_map, car_width=2.0, safety_margin=0.3, v=10.0, Lr=1.5, T=0.1):
    """
    Check if the car trajectory collides with any cones.

    Parameters:
    - trajectory: list of (y, psi, c) states
    - cone_map: list of (x, y) cone positions
    - car_width: width of the vehicle in meters
    - safety_margin: buffer around the vehicle
    - v: vehicle constant speed (used for x position estimation)
    - Lr: distance to rear axle
    - T: time step

    Returns:
    - feasible: True if no collisions
    - collisions: list of indices of cones that were collided with (for plotting purpose)
    - x_vals, y_vals: trajectory positions for plotting (for plotting purpose)
    """
    y_vals, psi_vals, c_vals = zip(*trajectory)
    x_vals = [0.0]
    for i in range(1, len(trajectory)):
        dx = v * np.cos(psi_vals[i-1] + c_vals[i-1] * Lr) * T
        x_vals.append(x_vals[-1] + dx)

    collision_radius = (car_width / 2.0) + safety_margin
    collisions = []

    for j, (cone_x, cone_y) in enumerate(cone_map):
        for x, y in zip(x_vals, y_vals):
            if np.hypot(x - cone_x, y - cone_y) < collision_radius:
                collisions.append(j)
                break

    feasible = len(collisions) == 0
    return feasible, collisions, x_vals, y_vals


def waypoint_search_optimization(vehicle_state, cones, search_attempts=3):
    valid_flex_wps = []
    valid_fixed_wps = []
    current_state = vehicle_state.copy()
    cones_copy = cones.copy()

    for i in range(min(search_attempts, len(cones_copy))):
        scenario, flex_wps, fixed_wp = waypoint_generate(current_state, cones_copy)

        if flex_wps is None or fixed_wp is None:
            break

        for flex_wp in flex_wps:
            init_state = {
                'x': current_state['position'][0],
                'y': current_state['position'][1],
                'psi': current_state['heading'],
                'c': 0.0,
                'v': current_state['velocity']
            }
            final_state = {
                'x': fixed_wp[0],
                'y': fixed_wp[1],
                'psi': current_state['heading'],
                'c': 0.0
            }

            try:
                x, y, psi, c, v, eps, final_error = trajectory_generation(init_state, final_state, waypoint=flex_wp)
                trajectory = list(zip(y, psi, c))
                feasible, collisions, x_vals, y_vals = feasibility_check(trajectory, [(cone['x'], cone['y']) for cone in cones])
                # print(f"Checking waypoint: {flex_wp}, Fixed: {fixed_wp}, Feasible: {feasible}, Collisions: {collisions}")
                if feasible:
                    valid_flex_wps.append(flex_wp)
                    valid_fixed_wps.append(fixed_wp)
                    current_state['position'] = list(fixed_wp)
                    break
            except:
                continue
        if len(cones_copy) > 0:
            cones_copy.pop(0)
    return valid_flex_wps, valid_fixed_wps


def to_gemstack_trajectory(x_all, y_all, v_all, T=0.1):
    t_vals = np.arange(len(x_all)) * T
    combined_xy = [[x, y] for x, y in zip(x_all, y_all)]
    curr_path = Path(ObjectFrameEnum.START,combined_xy)
    path = compute_headings(curr_path)
    path_normalized = path.arc_length_parameterize()
    points = [p for p in path_normalized.points]
    return Trajectory(points=points, times=t_vals, frame=ObjectFrameEnum.START)


def plan_full_slalom_trajectory(vehicle_state, cones):
    x_all, y_all, v_all = [], [], []
    current_pos = np.array(vehicle_state['position'])
    current_heading = vehicle_state['heading']

    for cone_idx, cone in enumerate(cones):
        scenario, flex_wps, fixed_wp, target_heading = waypoint_generate(vehicle_state, cones, cone_idx)
        print(f"Scenario: {scenario}, Cone: {cone}, Flex WP: {flex_wps}, Fixed WP: {fixed_wp}")
        if not flex_wps or fixed_wp is None:
            continue
        # flex_wp = flex_wps[0]
        current_heading = (current_heading + np.pi) % (2 * np.pi) - np.pi

        init_state = {
            'x': current_pos[0], 'y': current_pos[1], 'psi': current_heading,
            'c': 0.0, 'v': vehicle_state['velocity']
        }
        final_state = {
            'x': fixed_wp[0], 'y': fixed_wp[1], 'psi': target_heading, 'c': 0.0
        }

        x, y, psi, c, v, eps, _ = trajectory_generation(init_state, final_state, waypoints=flex_wps)
        x_all.extend(x)
        y_all.extend(y)
        v_all.extend(v)

        current_pos = np.array([x[-1], y[-1]])
        current_heading = psi[-1]
        current_steering = c[-1]

        vehicle_state = {
            'position': current_pos,
            'heading': current_heading,
            'velocity': v[-1]
        }
        current_pos = np.array([x[-1], y[-1]])

    # # Plot overall trajectory
    # plt.figure()
    # plt.plot(x_all, y_all, label='Overall Trajectory')

    # # Plot cones
    # for i, cone in enumerate(cones):
    #     plt.scatter(cone['x'], cone['y'], color='orange', s=10, label='Cone' if i == 0 else "")
    #     plt.text(cone['x'], cone['y'] + 0.5, f'C{i+1}', ha='center', fontsize=9, color='darkorange')

    # plt.title('4-Cone Full Course Trajectory')
    # plt.xlabel('X')
    # plt.ylabel('Y')
    # plt.legend()
    # plt.axis('equal')
    # plt.grid(True)
    # plt.show()

    combined_xy = [[x, y] for x, y in zip(x_all, y_all)]
    # print(combined_xy)
    path = Path(ObjectFrameEnum.START,combined_xy)
    path = compute_headings(path)
    path = path.arc_length_parameterize()
    # print(path)
    return path.racing_velocity_profile()
    # return to_gemstack_trajectory(x_all, y_all, v_all)


def no_cone_planning(vehicle_dict):
    temp_points = []
    vehicle_x, vehicle_y = vehicle_dict['position'][0], vehicle_dict['position'][1]
    vehicle_heading = vehicle_dict['heading']
    vehicle_velocity = vehicle_dict['velocity']
    step_size = 0.00001
    for i in range(10):
        temp_points.append([vehicle_x + i * step_size * np.cos(vehicle_heading),
                            vehicle_y + i * step_size * np.sin(vehicle_heading)])

    path = Path(ObjectFrameEnum.START,temp_points)
    path = compute_headings(path)
    path = path.arc_length_parameterize()
    # print(path)
    return path.racing_velocity_profile()

def got_new_cone(current_cones, prev_cones):
    if current_cones is None:
        return False
    if prev_cones is None:
        return True
    prev_ids = {cone['id'] for cone in prev_cones}

    for cone in current_cones:
        if cone['id'] not in prev_ids:
            return True  # Found a new cone not in previous list

    return False
################################################
# Main Racing Trajectory Planner Class
################################################
class SlalomTrajectoryPlanner(Component):
    def __init__(self, **kwargs):
        # You can accept args here if needed
        self.prev_vehicle_position = None
        self.trajectory = None
        self.prev_cones = None
        self.travelled_distance = 0.0
        self.cones = []
        # ----------------------------
        # Predifined-Cones Simulation
        # self.run_fake_plan = True
        # self.onboard = False

        # # Onboard
        self.run_fake_plan = False
        self.onboard = True       
        # ----------------------------
        # Planner runs on different thread
        self.plan_thread = None
        self.plan_lock = threading.Lock()
        self.plan_pending = False

        self.DEBUG_MODE = True

    def state_inputs(self):
        return ['agents', 'vehicle']  # Receive VehicleState & AgentState input

    def state_outputs(self):
        return ['trajectory']         # Return trajectory output
    
    def rate(self):                   # Setup the update rate
        return 1.0 

    def update(self, agents: Dict[str, AgentState], vehicle: VehicleState):
        # Running on real vehicle
        if self.onboard:
            # Get all current detected cones
            cones = []
            n = 0
            for id, agent in agents.items():
                if agent.type == AgentEnum.CONE:
                    # ===== RUNNING ONBOARD =====
                    # cones.append({
                    #     'id': id,
                    #     'x': agent.pose.x,
                    #     'y': agent.pose.y,
                    #     'orientation': agent.activity
                    # })
                    # ===== TESTING ONBOARD in BASIC SIM =====
<<<<<<< HEAD
                    if n > 3:
                        break
                    if n % 4 == 0:
                        curr_activity = 'LEFT'
                    elif n % 4 == 1:
                        curr_activity = 'RIGHT'
                    elif n % 4 == 2:
                        curr_activity = 'LEFT'
                    else:
                        curr_activity = 'STANDING'
                    c = {
=======
                    if n % 2 == 0:
                        curr_activity = 'LEFT'
                    elif n % 2 == 1:
                        curr_activity = 'RIGHT'
                    else:
                        curr_activity = 'STANDING'
                    cones.append({
>>>>>>> bb0098ae
                        'id': id,
                        'x': agent.pose.x,
                        'y': agent.pose.y,
                        'orientation': curr_activity
<<<<<<< HEAD
                    }
                    n = n + 1
                    if c['id'] not in {cone['id'] for cone in self.cones}:
                        self.cones.append(c)
            
            curr_pos = np.array([vehicle.pose.x, vehicle.pose.y])
            if self.prev_vehicle_position is None:
                distance_increment = 0.0
            else:
                distance_increment = np.linalg.norm(curr_pos - self.prev_vehicle_position)

            self.prev_vehicle_position = curr_pos
=======
                    })
                    n = n + 1
>>>>>>> bb0098ae

            vehicle_dict = {
                'position': [vehicle.pose.x, vehicle.pose.y],
                'heading': vehicle.pose.yaw,
                'velocity': vehicle.v
            }
            if self.DEBUG_MODE:
                print("===================== STATES =====================")
                print(f"Vehicle State: {vehicle_dict}")
                print(f"Detected Cones: {self.cones}")
                print("===================== ====== =====================")

            # self.trajectory = self.online_trajectory_planning(vehicle_dict, self.cones, distance_increment)
            if not self.plan_pending:
                self.plan_pending = True
                vehicle_copy = vehicle_dict.copy()
                cones_copy = list(self.cones)
                distance_copy = distance_increment

                def plan():
                    new_traj = self.online_trajectory_planning(vehicle_copy, cones_copy, distance_copy)
                    with self.plan_lock:
                        self.trajectory = new_traj
                        self.plan_pending = False

                self.plan_thread = threading.Thread(target=plan)
                self.plan_thread.start()

            # If no cones detected, drive forward
            if len(self.cones) == 0:
                self.trajectory = no_cone_planning(vehicle_dict)
            # # Otherwise, plan trajectory
            # elif got_new_cone(cones, self.prev_cones):
            #     # Replan only if new cones are detected
            #     self.trajectory = plan_full_slalom_trajectory(vehicle_dict, cones)
            #     self.prev_cones = cones
            # else:
            #     # No need to update the plan if the same cones are detected
            #     self.prev_cones = cones
        
        # Testing with predefined fake generated cone positions
        elif self.run_fake_plan:
            # Example Test - Slalom
            cones = [
                {'x': 10, 'y': 0.0, 'orientation': 'LEFT'},
                {'x': 30, 'y': 1.0, 'orientation': 'RIGHT'},
                {'x': 50, 'y': 0.0, 'orientation': 'LEFT'},
                {'x': 70, 'y': 1.0, 'orientation': 'STANDING'},
                {'x': 50, 'y': 0.0, 'orientation': 'RIGHT'},
                {'x': 30, 'y': 1.0, 'orientation': 'LEFT'},
                {'x': 10, 'y': 0.0, 'orientation': 'RIGHT'}
            ]
            vehicle_dict = {
                'position': [vehicle.pose.x, vehicle.pose.y],
                'heading': vehicle.pose.yaw,
                'velocity': vehicle.v
            }

            # Example Test - Racing Circle
            # cones = [
            #     {'x': -60.083, 'y': -33.118, 'orientation': '90turn'},
            #     {'x': -6.392, 'y': -5.147, 'orientation': '90turn'},
            #     {'x': -5.625, 'y': -13.637, 'orientation': '90turn'},
            #     {'x': -56.258, 'y': -41.080, 'orientation': '90turn'}
            # ]
            # vehicle_dict = {
            #     'position': [-60.0, -39.0],
            #     'heading': np.pi * 2 / 3,
            #     'velocity': 0.0
            # }

            # Example Test - Racing Circle
            # cones = [
            #     {'x': 0.0, 'y': 70.0, 'orientation': '90turn'},
            #     {'x': 30.0, 'y': 70.0, 'orientation': '90turn'},
            #     {'x': 30.0, 'y': 0.0, 'orientation': '90turn'},
            #     {'x': 0.0, 'y': 0.0, 'orientation': '90turn'}
            # ]
            # vehicle_dict = {
            #     'position': [0.0, 20.0],
            #     'heading': 0.0,
            #     'velocity': 0.0
            # }

            self.trajectory = plan_full_slalom_trajectory(vehicle_dict, cones)
            self.run_fake_plan = False
        
        # Update output
        with self.plan_lock:
            return self.trajectory

    def online_trajectory_planning(self, vehicle_state, cones, distance_increment, replan_threshold=100.0):
        if not hasattr(self, 'prev_cones'):
            self.prev_cones = None

        if not hasattr(self, 'no_cone_ahead'):
            self.no_cone_ahead = False

        if not hasattr(self, 'visited_cone_ids'):
            self.visited_cone_ids = set()

        stitch_idx = -1

        def got_new_cone(current, prev):
            if prev is None:
                return True
            prev_ids = {c['id'] for c in prev}
            return any(c['id'] not in prev_ids for c in current)

        self.travelled_distance += distance_increment
        new_cone_detected = got_new_cone(self.cones, self.prev_cones)

        # Plan at the beginning or when new cones detected or after threshold distance
        if self.trajectory is None or new_cone_detected or not self.no_cone_ahead or True:
            self.prev_cones = self.cones

            if self.trajectory is None:
                current_position = vehicle_state['position']
                init_state = {
                    'x': current_position[0],
                    'y': current_position[1],
                    'psi': vehicle_state['heading'],  
                    'c': 0.0,
                    'v': vehicle_state['velocity']
                }
            else:
                stitch_idx, init_point, heading = self.get_future_point_on_trajectory(self.trajectory, vehicle_state['position'], lookahead_distance=500.0)
                init_state = {
                    'x': init_point[0], 
                    'y': init_point[1], 
                    'psi': heading,
                    'c': 0.0, 
                    'v': vehicle_state['velocity']
                }
                vehicle_state['position'] = np.array([init_point[0], init_point[1]])
                vehicle_state['heading'] = heading

            print("all cones: ", self.cones)
            current_cone_idx, updated_cones = self.get_current_cone_idx(self.cones, init_state)
            self.cones = updated_cones
            print("init state: ", init_state)
            print("current cone: ", current_cone_idx)

            # No cone ahead
            if current_cone_idx == -1:
                self.no_cone_ahead = True
                return self.trajectory
            else:
                self.no_cone_ahead = False

            # No need to plan if there is no new cone detected and no cone ahead
            if not new_cone_detected and self.no_cone_ahead:
                return self.trajectory

            self.visited_cone_ids.add(self.cones[current_cone_idx]['id'])                
            scenario, flex_wps, fixed_wp, target_heading = waypoint_generate(vehicle_state, self.cones, current_cone_idx)

            if flex_wps and fixed_wp is not None:
                final_state = {
                    'x': fixed_wp[0], 'y': fixed_wp[1], 'psi': target_heading, 'c': 0.0
                }

                # Stitch from current vehicle position to new plan start
                if self.trajectory is not None:
                    print("init and final state: ", init_state, final_state)
                    # 1. Plan new trajectory from init_state onward
                    x_new, y_new, psi_new, _, v_new, _, _ = trajectory_generation(init_state, final_state, waypoints=flex_wps)

                    # 2. Cut old trajectory up to init_state (e.g., index `stitch_idx`)
                    old_points = self.trajectory.points[:stitch_idx]
                    old_x = [p[0] for p in old_points]
                    old_y = [p[1] for p in old_points]
                    old_v = [vehicle_state['velocity']] * len(old_x)  # or extract from old trajectory if available

                    # 3. Combine old + new
                    x_full = np.concatenate([old_x, x_new])
                    y_full = np.concatenate([old_y, y_new])
                    v_full = np.concatenate([old_v, v_new])

                    if current_cone_idx == 6:
                        # Plot overall trajectory
                        plt.figure()
                        plt.plot(x_full, y_full, label='Overall Trajectory')

                        # Plot cones
                        for i, cone in enumerate(self.cones):
                            plt.scatter(cone['x'], cone['y'], color='orange', s=10, label='Cone' if i == 0 else "")
                            plt.text(cone['x'], cone['y'] + 0.5, f'C{i+1}', ha='center', fontsize=9, color='darkorange')

                        # Plot fixed waypoint
                        if fixed_wp is not None:
                            plt.plot(fixed_wp[0], fixed_wp[1], 'ro', label='Fixed Waypoint')
                            plt.text(fixed_wp[0], fixed_wp[1] + 0.5, 'Fixed', fontsize=9, color='red')

                        plt.title('4-Cone Full Course Trajectory')
                        plt.xlabel('X')
                        plt.ylabel('Y')
                        plt.legend()
                        plt.axis('equal')
                        plt.grid(True)
                        plt.show()

                    # 4. Create trajectory
                    self.trajectory = to_gemstack_trajectory(x_full, y_full, v_full)
                else:
                    x, y, _, _, v, _, _ = trajectory_generation(init_state, final_state, waypoints=flex_wps)
                    self.trajectory = to_gemstack_trajectory(x, y, v)

                self.travelled_distance = 0.0

        return self.trajectory

    @staticmethod
    def get_future_point_on_trajectory(trajectory, vehicle_position, lookahead_distance=80.0):
        """
        Finds a point `lookahead_distance` ahead of the current vehicle position along the trajectory.
        """
        traj_points = trajectory.points
        current_pos = np.array(vehicle_position)

        # Step 1: Find the closest point on trajectory
        dists = [np.linalg.norm(current_pos - np.array([p[0], p[1]])) for p in traj_points]
        closest_idx = np.argmin(dists)

        # Step 2: Accumulate distance from closest_idx forward
        accumulated = 0.0
        heading = 0
        for i in range(closest_idx + 1, len(traj_points)):
            p1 = np.array([traj_points[i - 1][0], traj_points[i - 1][1]])
            p2 = np.array([traj_points[i][0], traj_points[i][1]])
            heading = np.arctan2(p2[1] - p1[1], p2[0] - p1[0])
            segment = np.linalg.norm(p2 - p1)
            accumulated += segment
            if accumulated >= lookahead_distance:
                return i, traj_points[i], heading  # Return future point

        p1 = np.array([traj_points[-2][0], traj_points[-2][1]])
        p2 = np.array([traj_points[-1][0], traj_points[-1][1]])
        heading = np.arctan2(p2[1] - p1[1], p2[0] - p1[0])
        # If not enough length, return the last point
        return -1, traj_points[-1], heading

    def get_current_cone_idx(self, cones, init_state, forward_dist=50.0, angle_thresh=np.pi):
        """
        Get the index of the nearest cone in front of the init_state.
        If a 'STANDING' cone is found, previous cones are flipped and returned with the index of the standing cone.
        
        Args:
            cones: List of cones.
            init_state: Dict with keys 'x', 'y', 'psi'.
            forward_dist: Max distance to search for cones ahead.
            angle_thresh: Angle threshold to filter cones roughly in front.
        
        Returns:
            idx: Index of the cone in front (after STANDING logic if needed).
            updated_cones: Possibly updated cones with flipped orientations.
        """
        pos = np.array([init_state['x'], init_state['y']])
        heading = init_state['psi']
        heading_vec = np.array([np.cos(heading), np.sin(heading)])

        best_idx = None
        min_dist = float('inf')

        # Search in the list of cones, which one is nearest ahead of init_state
        for i, cone in enumerate(cones):
            if cone['id'] in self.visited_cone_ids:
                continue  # Skip already visited cones
            cone_pos = np.array([cone['x'], cone['y']])
            vec_to_cone = cone_pos - pos
            dist = np.linalg.norm(vec_to_cone)
            if dist > forward_dist:
                continue
            angle = np.arccos(np.clip(np.dot(heading_vec, vec_to_cone / (dist + 1e-8)), -1.0, 1.0))
            if angle < angle_thresh and dist < min_dist:
                best_idx = i
                min_dist = dist

        # If STANDING cone is ahead, flip previous cone directions
        if best_idx is not None and cones[best_idx]['orientation'] == 'STANDING':
            updated_cones = cones[:best_idx + 1] + [
                self.flip_cone_orientation(c) for c in cones[:best_idx][::-1]
            ] + cones[best_idx + 1:]
            print("updated cones: ", updated_cones)
            return best_idx, updated_cones
        else:
            # -1 means no available cone is ahead
            return best_idx if best_idx is not None else -1, cones

    @staticmethod
    def flip_cone_orientation(cone):
        """
        Flip cone orientation LEFT↔RIGHT
        """
        flipped = cone.copy()
        flipped['id'] = cone['id'] + 'flipped'
        if cone['orientation'] == 'LEFT':
            flipped['orientation'] = 'RIGHT'
        elif cone['orientation'] == 'RIGHT':
            flipped['orientation'] = 'LEFT'
        return flipped

########################################################################################################################
########################################################################################################################

# ------------ Test Code START --------------

# ======= Overall test cases to generate full trajectories with known cone positions =======
def test_4_cone_slalom():
    vehicle_state = {
        'position': [0.0, 0.0],
        'heading': 0.0,
        'velocity': 5.0
    }

    cones = [
        {'x': 10, 'y': 0.0, 'orientation': 'left'},
        {'x': 30, 'y': 1.0, 'orientation': 'right'},
        {'x': 50, 'y': 0.0, 'orientation': 'left'},
        {'x': 70, 'y': 1.0, 'orientation': 'standing'}
    ]

    flex_wps, fixed_wps = waypoint_search_optimization(vehicle_state, cones, search_attempts=1)

    current_pos = np.array(vehicle_state['position'])

    x_all, y_all = [], []

    for idx, (flex_wp, fixed_wp) in enumerate(zip(flex_wps, fixed_wps)):
        init_state = {
            'x': current_pos[0], 'y': current_pos[1], 'psi': vehicle_state['heading'],
            'c': 0.0, 'v': vehicle_state['velocity']
        }
        final_state = {
            'x': fixed_wp[0], 'y': fixed_wp[1], 'psi': vehicle_state['heading'], 'c': 0.0
        }
        x, y, psi, c, v, eps, final_error = trajectory_generation(init_state, final_state, waypoint=flex_wp)

        print(f"\nSegment {idx + 1}:")
        print(f"  Waypoint: {flex_wp}")
        print(f"  Final Errors:")
        for k, e in final_error.items():
            print(f"    {k}: {e:.4f}")

        x_all += list(x)
        y_all += list(y)

        plot_trajectory(x, y, v, c, eps, waypoint=flex_wp)

        current_pos = np.array(fixed_wp)

    # Plot overall trajectory
    plt.figure()
    plt.plot(x_all, y_all, label='Overall Trajectory')

    # Plot cones
    for i, cone in enumerate(cones):
        plt.scatter(cone['x'], cone['y'], color='orange', s=80, label='Cone' if i == 0 else "")
        plt.text(cone['x'], cone['y'] + 0.5, f'C{i+1}', ha='center', fontsize=9, color='darkorange')

    plt.title('4-Cone Full Course Trajectory')
    plt.xlabel('X')
    plt.ylabel('Y')
    plt.legend()
    plt.axis('equal')
    plt.grid(True)
    plt.show()

######################## 
if __name__ == "__main__":
    def plot_trajectory(x, y, v, c, eps, waypoint=None):
        plt.figure(figsize=(12, 10))

        # Trajectory plot
        plt.subplot(4, 1, 1)
        plt.plot(x, y, label="Trajectory")
        plt.scatter([x[0], x[-1]], [y[0], y[-1]], color='red', label="Start/End")
        
        if waypoint is not None:
            plt.scatter(*waypoint, color='purple', s=60, marker='X', label="Waypoint")
            plt.annotate("Waypoint", (waypoint[0], waypoint[1]), textcoords="offset points", xytext=(5,5), color='purple')

        plt.axis('equal')
        plt.ylabel("y (m)")
        plt.title("Trajectory")
        plt.grid(True)
        plt.legend()

        # Speed plot
        plt.subplot(4, 1, 2)
        plt.plot(v, label="Speed (v)", color="blue")
        plt.ylabel("Speed (m/s)")
        plt.grid(True)
        plt.legend()

        # Curvature plot
        plt.subplot(4, 1, 3)
        plt.plot(c, label="Curvature (c)", color="orange")
        plt.ylabel("Curvature (1/m)")
        plt.grid(True)
        plt.legend()

        # Curvature rate plot
        plt.subplot(4, 1, 4)
        plt.plot(eps, label="Curvature Rate (ε)", color="green")
        plt.xlabel("Step")
        plt.ylabel("ε (1/m²)")
        plt.grid(True)
        plt.legend()

        plt.tight_layout()
        plt.show()

    # --- Test Case 1: pass a cone in slalom ---
    def trajectory_generation_test1():
        # Init and final
        init_state = {'x': 0.0, 'y': 0.0, 'psi': 0.0, 'c': 0.0, 'v': 5.0}
        final_state = {'x': 15.0, 'y': 0.0, 'psi': np.pi / 20000000, 'c': np.pi / 20000000}
        waypoint = (8.0, 6.0)

        # Solve
        x, y, psi, c, v, eps, final_error = trajectory_generation(
            init_state, final_state, waypoint=waypoint
        )
        plot_trajectory(x, y, v, c, eps, waypoint)

        # Error
        print("\nFinal State Errors:")
        for k, e in final_error.items():
            print(f"{k}: {e:.6f}")

    # --- Test case 2: 90 degree turn ---
    def trajectory_generation_test2():
        # Init and final
        init_state = {'x': 0.0, 'y': 0.0, 'psi': 0.0, 'c': 0.0, 'v': 5.0}
        final_state = {'x': 15.0, 'y': 15.0, 'psi': np.pi / 2, 'c': np.pi / 2}
        waypoint = (13.0, 3.0)

        # Solve
        x, y, psi, c, v, eps, final_error = trajectory_generation(
            init_state, final_state, waypoint=waypoint
        )
        plot_trajectory(x, y, v, c, eps, waypoint)

        # Error
        print("\nFinal State Errors:")
        for k, e in final_error.items():
            print(f"{k}: {e:.6f}")

    #############
    #########################
    # --- Test Case ---
    def test_feasibility_check():
        N = 50
        y_traj = np.linspace(0, 10, N)
        psi_traj = np.linspace(0, 0.1, N)
        c_traj = np.linspace(0, 0.2, N)
        trajectory = list(zip(y_traj, psi_traj, c_traj))

        # Cone map near the path
        cone_map = [(5.0, 1.0), (10.0, 1.5), (15.0, 2.0), (25.0, 4.0), (25.0, 10.0), (16.0, 9.0), (40.0, 5.0)]

        # Run check
        feasible, collisions, x_vals, y_vals = feasibility_check(trajectory, cone_map)

        # Plot
        plt.figure(figsize=(10, 6))
        plt.plot(x_vals, y_vals, label="Trajectory", linewidth=2)
        for i, (cx, cy) in enumerate(cone_map):
            color = 'red' if i in collisions else 'green'
            plt.scatter(cx, cy, color=color, s=100, label=f'Cone {i}' if i == 0 else "")
        plt.xlabel("x (m)")
        plt.ylabel("y (m)")
        plt.title("Trajectory and Cone Map")
        plt.legend()
        plt.axis("equal")
        plt.grid(True)
        plt.show()

        print("Feasible:", feasible)
        print("Collisions with cones:", collisions)


# TODO 1: Compute target heading in waypoint_generation for different settings (slalom or course run)
# TODO 2: Implement replanning
def test_fixed_course():
    # steering angle c is relative to car heading!!
    vehicle_state = {
        'position': [-60.0, -39.0],
        'heading': np.pi * 2 / 3,
        'velocity': 0.0
    }

    cones = [
        {'x': -60.083, 'y': -33.118, 'orientation': '90turn'},
        {'x': -6.392, 'y': -5.147, 'orientation': '90turn'},
        {'x': -5.625, 'y': -13.637, 'orientation': '90turn'},
        {'x': -56.258, 'y': -41.080, 'orientation': '90turn'}
    ]

    current_pos = np.array(vehicle_state['position'])
    current_heading = vehicle_state['heading']
    current_steering = 0.0

    x_all, y_all = [], []

    for cone_idx, cone in enumerate(cones):
        print("current cone: ", cone)
        scenario, flex_wps, fixed_wp = waypoint_generate(vehicle_state, [cone])
        if not flex_wps or fixed_wp is None:
            continue

        # Setting target_heading in final_state
        if cone_idx > 0:
            prev_cone_position = np.array((cones[cone_idx - 1]['x'], cones[cone_idx - 1]['y']))
            current_cone_position = np.array((cones[cone_idx]['x'], cones[cone_idx]['y']))
            target_heading = np.arctan2(current_cone_position[1] - prev_cone_position[1],
                                      current_cone_position[0] - prev_cone_position[0]) - np.pi / 2 + np.pi / 18

        else: # no previous cone
            target_heading = current_heading - np.pi / 2 + np.pi / 18

        # mod to -pi to pi range
        target_heading = (target_heading + np.pi) % (2 * np.pi) - np.pi
        current_heading = (current_heading + np.pi) % (2 * np.pi) - np.pi

        if abs(target_heading - current_heading) > np.pi: 
            if target_heading < current_heading:
                target_heading += 2 * np.pi
            else:
                target_heading -= 2 * np.pi

        init_state = {
            'x': current_pos[0], 'y': current_pos[1], 'psi': current_heading,
            'c': current_steering, 'v': vehicle_state['velocity']
        }
        
        final_state = {
            'x': fixed_wp[0], 'y': fixed_wp[1], 'psi': target_heading, 'c': 0.0
        }

        estimated_N = int(((current_pos[0]-fixed_wp[0]) ** 2 + (current_pos[1]-fixed_wp[1]) ** 2) ** 0.5 / 0.7)

        x, y, psi, c, v, eps, _ = trajectory_generation(init_state, final_state, waypoints=flex_wps, N=estimated_N)
        x_all.extend(x)
        y_all.extend(y)

        plot_trajectory(x, y, v, c, eps)

        current_pos = np.array([x[-1], y[-1]])
        current_heading = psi[-1]
        current_steering = c[-1]

        vehicle_state = {
            'position': current_pos,
            'heading': current_heading,
            'velocity': v[-1]
        }

    # Plot overall trajectory
    plt.figure()
    plt.plot(x_all, y_all, label='Overall Trajectory')

    # Plot cones
    for i, cone in enumerate(cones):
        plt.scatter(cone['x'], cone['y'], color='orange', s=10, label='Cone' if i == 0 else "")
        plt.text(cone['x'], cone['y'] + 0.5, f'C{i+1}', ha='center', fontsize=9, color='darkorange')

    plt.title('4-Cone Full Course Trajectory')
    plt.xlabel('X')
    plt.ylabel('Y')
    plt.legend()
    plt.axis('equal')
    plt.grid(True)
    plt.show()

if __name__ == "__main__":
    # --------------------------
    # Plotting Function
    # --------------------------
    def plot_results(vehicle_state, cones, wpt_flexes=None, wpt_fixed=None, scenario_label=""):
        plt.figure(figsize=(10, 5))
        ax = plt.gca()
        ax.set_aspect('equal')

        all_x = [cone['x'] for cone in cones] + [vehicle_state['position'][0]]
        all_y = [cone['y'] for cone in cones] + [vehicle_state['position'][1]]

        if wpt_flexes is not None:
            all_x += [pt[0] for pt in wpt_flexes]
            all_y += [pt[1] for pt in wpt_flexes]

        if wpt_fixed is not None:
            all_x.append(wpt_fixed[0])
            all_y.append(wpt_fixed[1])

        # Compute axis limits with padding
        padding = 2
        x_min, x_max = min(all_x) - padding, max(all_x) + padding
        y_min, y_max = min(all_y) - padding, max(all_y) + padding
        plt.xlim(x_min, x_max)
        plt.ylim(y_min, y_max)

        # Plot cones
        for cone in cones:
            plt.scatter(cone['x'], cone['y'], c='orange', label='Cone' if cone == cones[0] else "")
            plt.text(cone['x'], cone['y'] + 0.5, cone['orientation'][0].upper(), fontsize=10, ha='center')

        # Plot vehicle
        vx, vy = vehicle_state['position']
        plt.plot(vx, vy, 'bo', label='Vehicle Start')
        plt.arrow(vx, vy, np.cos(vehicle_state['heading']) * 2, np.sin(vehicle_state['heading']) * 2,
                head_width=0.25, color='blue')

        # Plot flexible waypoint
        if wpt_flexes is not None:
            for wpt_flex in wpt_flexes:
                plt.plot(wpt_flex[0], wpt_flex[1], 'go', label='Flexible Waypoint')
                plt.text(wpt_flex[0], wpt_flex[1] + 0.5, 'Flex', fontsize=9, color='green')

        # Plot fixed waypoint
        if wpt_fixed is not None:
            plt.plot(wpt_fixed[0], wpt_fixed[1], 'ro', label='Fixed Waypoint')
            plt.text(wpt_fixed[0], wpt_fixed[1] + 0.5, 'Fixed', fontsize=9, color='red')

        plt.title(scenario_label)
        plt.xlabel("X")
        plt.ylabel("Y")
        plt.grid(True)
        plt.legend()
        plt.show()
        return
    
    # --------------------------
    # Vehicle State Test Update 
    # --------------------------
    def drive(vehicle_state):
        # Update vehicle state
        vehicle_state['position'][0] += vehicle_state['velocity'] * np.cos(vehicle_state['heading'])
        vehicle_state['position'][1] += vehicle_state['velocity'] * np.sin(vehicle_state['heading'])
        return vehicle_state
    # --------------------------
    # Step 1: Generate Fake Cones
    # --------------------------
    def generate_test_cones(case='slalom'):
        if case == 'slalom':
            cones = []
            for i in range(3):
                x = (i+1) * 10
                y = 0 if i % 2 == 0 else 1
                orientation = 'left' if i % 2 == 0 else 'right'
                cones.append({'x': x, 'y': y, 'orientation': orientation})
            return cones

        elif case == 'u_turn':
            return [{'x': 10, 'y': 0, 'orientation': 'standing'}]

    # --------------------------
    # Step 2: Define Fake Vehicle
    # --------------------------    
    def get_test_vehicle_state(vehicle_state=None):
        if vehicle_state is not None:
            return vehicle_state
        return {
            'position': [0, 0],
            'heading': 0.0 * 180/np.pi,  # Facing right
            'velocity': 10.0
        }

    # --------------------------
    # Step 3: Run Scenario + Waypoints
    # --------------------------
    def test_waypoint_generation(case='slalom', test_loop=1):
        vehicle_state = get_test_vehicle_state()
        cones = generate_test_cones(case)
        
        for i in range(test_loop):
            scenario = scenario_check(vehicle_state, cones)
            scenario_label = f"Scenario: {scenario}"
            scenario, wpt_flexes, wpt_fixed  = waypoint_generate(vehicle_state, cones)
            plot_results(vehicle_state, cones, wpt_flexes, wpt_fixed, scenario_label)
            vehicle_state = drive(vehicle_state)
            if case == 'slalom':
                cones.pop(0)

    # --------------------------
    # Main for waypoint
    # --------------------------
    # test_waypoint_generation(case='slalom', test_loop=2)
    # test_waypoint_generation(case='u_turn')


    # --------------------------
    ### Combine Test
    # --------------------------
    def test_planning(case='slalom', test_loop=2):
        vehicle_state = get_test_vehicle_state()
        cones = generate_test_cones(case)
        
        for i in range(test_loop):
            # Way Points
            scenario = scenario_check(vehicle_state, cones)
            scenario_label = f"Scenario: {scenario}"
            scenario, wpt_flexes, wpt_fixed  = waypoint_generate(vehicle_state, cones)
            plot_results(vehicle_state, cones, wpt_flexes, wpt_fixed, scenario_label)
            # Trajectory
            init_state = {'y': wpt_flexes[0][1], 'psi': 0.0, 'c': 0.0}
            final_state = {'y': wpt_fixed[1], 'psi': 0.0, 'c': 0.0}

            y_traj, psi_traj, c_traj, eps_traj = trajectory_generation(init_state, final_state)
            # plot_trajectory(y_traj, psi_traj, c_traj, label="Generated trajectory")
            # plot_dynamics(psi_traj, c_traj, eps_traj)

            # Iterate
            vehicle_state = drive(vehicle_state)
            if case == 'slalom':
                cones.pop(0)
    # test_planning(case='slalom', test_loop=2)
# ------------ Test Code END --------------<|MERGE_RESOLUTION|>--- conflicted
+++ resolved
@@ -688,7 +688,6 @@
                     #     'orientation': agent.activity
                     # })
                     # ===== TESTING ONBOARD in BASIC SIM =====
-<<<<<<< HEAD
                     if n > 3:
                         break
                     if n % 4 == 0:
@@ -700,20 +699,10 @@
                     else:
                         curr_activity = 'STANDING'
                     c = {
-=======
-                    if n % 2 == 0:
-                        curr_activity = 'LEFT'
-                    elif n % 2 == 1:
-                        curr_activity = 'RIGHT'
-                    else:
-                        curr_activity = 'STANDING'
-                    cones.append({
->>>>>>> bb0098ae
                         'id': id,
                         'x': agent.pose.x,
                         'y': agent.pose.y,
                         'orientation': curr_activity
-<<<<<<< HEAD
                     }
                     n = n + 1
                     if c['id'] not in {cone['id'] for cone in self.cones}:
@@ -726,10 +715,6 @@
                 distance_increment = np.linalg.norm(curr_pos - self.prev_vehicle_position)
 
             self.prev_vehicle_position = curr_pos
-=======
-                    })
-                    n = n + 1
->>>>>>> bb0098ae
 
             vehicle_dict = {
                 'position': [vehicle.pose.x, vehicle.pose.y],
