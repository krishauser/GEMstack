--- conflicted
+++ resolved
@@ -444,7 +444,6 @@
         # self.planner = ParkingSolverSecondOrderDubins()
         self.planner = ParkingSolverFirstOrderDubins()
 
-<<<<<<< HEAD
         self.iterations = settings.get("planning.astar.iterations", 2000)
         self.parking_success = False
         self.velocity_threshold = 0.1  # m/s
@@ -606,9 +605,6 @@
         #     return False
             
         return True
-=======
-        self.iterations = settings.get("run.drive.planning.route_planning_component.astar.iterations", 50000)
->>>>>>> 3a1919aa
 
     def state_inputs(self):
         return ['all']
@@ -687,12 +683,6 @@
         agents = state.agents # type: Dict[str, AgentState]
         all_obstacles = {**agents, **obstacles}
         print(f"Agents {agents}")
-<<<<<<< HEAD
-        goal_pose = ObjectPose(frame=ObjectFrameEnum.ABSOLUTE_CARTESIAN, t=0.0, x=state.mission_plan.goal_x,y=state.mission_plan.goal_y,z=0.0,yaw=state.mission_plan.goal_orientation)
-        goal = VehicleState.zero()
-        goal.pose = goal_pose
-        goal.v = 0
-=======
         goal_pose = state.goal
         assert goal_pose.frame == ObjectFrameEnum.CURRENT
         print("Checking VALUE: ", state.start_vehicle_pose)
@@ -706,7 +696,10 @@
 
 
 
->>>>>>> 3a1919aa
+
+        # # Need to parse and create second order dubin car states
+        # start_state = self.vehicle_state_to_dynamics(vehicle)
+        # goal_state = self.vehicle_state_to_dynamics(goal)
 
         # Need to parse and create second order dubin car states
         start = self.vehicle_state_to_first_order(start_state)
@@ -720,15 +713,9 @@
         # Measure planning time
         planner_start_time = time.time()
         # Compute the new trajectory and return it 
-<<<<<<< HEAD
         res = list(self.planner.astar(start_state, goal_state, reversePath=False, iterations=self.iterations))
         planning_time = time.time() - planner_start_time
 
-=======
-        print(f"Iteartions ------------------------------ {self.iterations}")
-        res = list(self.planner.astar(start, goal, reversePath=False, iterations=self.iterations))
-        # points = [state[:2] for state in res] # change here to return the theta as well
->>>>>>> 3a1919aa
         points = []
         for state in res:
             points.append((state[0], state[1]))
