--- conflicted
+++ resolved
@@ -320,17 +320,10 @@
         elif state.mission_plan.planner_type == PlannerEnum.PARALLEL_PARKING:
             print("I am in PARALLEL_PARKING mode")
 
-<<<<<<< HEAD
-            if self.parking_velocity_is_zero == False and state.vehicle.v > 0.01:
-                print("@@@@@ Vehicle is moving, stop it first.")
-                self.route = Route(frame=ObjectFrameEnum.START, points=[[state.vehicle.pose.x, state.vehicle.pose.y],[state.vehicle.pose.x, state.vehicle.pose.y]])
-                return self.route
-=======
             if self.map_type == 'roadgraph':
                 # self.reedssheppparking.static_horizontal_curb_xy_coordinates = [(0.0, -2.44), (24.9, -2.44)]
                 parking_lots, parking_area_start_end = find_parallel_parking_lots(self.roadgraph, state.vehicle.pose)
                 self.reedssheppparking.static_horizontal_curb_xy_coordinates = parking_area_start_end
->>>>>>> ec8ff0cf
 
             self.parking_velocity_is_zero = True
 
