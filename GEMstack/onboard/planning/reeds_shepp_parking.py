--- conflicted
+++ resolved
@@ -13,24 +13,7 @@
 Obstacle = Tuple[float, float, float, Dims] # (x, y, yaw, (width, length))
 
 class ReedsSheppParking:
-<<<<<<< HEAD
     def __init__(self):
-=======
-    def __init__(self, vehicle_pose = (0.0, 0.0, 0.0), vehicle_dims = (1.7, 3.2), compact_parking_spot_size = (2.44, 4.88),
-                 shift_from_center_to_rear_axis = 1.25, search_step_size = 0.1, closest = False, parking_lot_axis_shift_margin = 2.44,
-                 search_bound_threshold = 0.5,
-                 vehicle_turning_radius = 3.657,
-                 clearance_step = 0.5,
-                 static_horizontal_curb_size = (2.44, 0.5),
-                 static_horizontal_curb_xy_coordinates = [(0.0, -2.44),(24.9, -2.44)],
-                 add_static_vertical_curb_as_obstacle = True,
-                 static_vertical_curb_xy_coordinates = [(12.45, -4.88)],
-                 static_vertical_curb_size = (2.44, 24.9),
-                 add_static_horizontal_curb_as_obstacle = True,
-                 detected_cones = [],
-                 all_parking_spots_in_parking_lot = []):
-
->>>>>>> ec8ff0cf
         
         self.detected_cones = []
         self.parked_cars = []
@@ -48,11 +31,7 @@
         self.static_vertical_curb_xy_coordinates = []
         self.add_static_horizontal_curb_as_obstacle = params['reeds_shepp_parking']['add_static_horizontal_curb_as_obstacle']
 
-<<<<<<< HEAD
         self.all_parking_spots_in_parking_lot_var  = []
-=======
-        self.all_parking_spots_in_parking_lot_var  = all_parking_spots_in_parking_lot
->>>>>>> ec8ff0cf
 
         self.vehicle_pose = [0,0,0] # default
         self.x_axis_of_search = self.vehicle_pose[0]
@@ -66,7 +45,6 @@
         self.parking_lot_axis_shift_margin = params['reeds_shepp_parking']['parking_lot_axis_shift_margin'] 
         self.search_bound_threshold = params['reeds_shepp_parking']['search_bound_threshold'] 
         # TODO: Add thrid option: park in the middle
-<<<<<<< HEAD
         self.closest = params['reeds_shepp_parking']['closest']  # If True, the closest parking spot will be selected, otherwise the farthest one will be selected
         self.clearance_step = params['reeds_shepp_parking']['clearance_step'] 
         self.clearance = params['reeds_shepp_parking']['clearance'] 
@@ -75,19 +53,6 @@
     
 
     def reeds_shepp_path(self,start_pose, final_pose, step_size, vehicle_turning_radius):# Runing 
-=======
-        self.closest = closest # If True, the closest parking spot will be selected, otherwise the farthest one will be selected
-        self.vehicle_turning_radius = vehicle_turning_radius
-        self.clearance_step = clearance_step
-        self.search_axis_direction_var = False
-
-
-         
-
-    
-
-    def reeds_shepp_path(self,start_pose, final_pose, step_size=0.1, vehicle_turning_radius=3.657):# Runing 
->>>>>>> ec8ff0cf
         path = reeds_shepp.path_sample(start_pose, final_pose, vehicle_turning_radius, step_size)
         waypoints = [(x, y, yaw) for x, y, yaw, *_ in path]
         #waypoints = np.array(waypoints_for_obstacles_check)[:,:2]
@@ -225,10 +190,6 @@
         static_horizontal_curb: List[Tuple[float, float, float, Dims]],
         compact_parking_spot_size: Dims,
         yaw_of_parked_cars_var: float = 0.0,
-<<<<<<< HEAD
-=======
-        margin: float = 0.0
->>>>>>> ec8ff0cf
     ) -> List[Pose]:
         """
         Computes uniformly spaced parking spot centers along a curb line.
@@ -342,10 +303,6 @@
 
         # Return the best one
         return ranked_spots[0][2], ranked_spots[0][0]
-<<<<<<< HEAD
-=======
-    
->>>>>>> ec8ff0cf
 
     def search_axis_direction(self, parking_spot_to_go, vehicle_pose):
         dx = parking_spot_to_go[0][0] - vehicle_pose[0]
@@ -598,7 +555,6 @@
                 self.static_horizontal_curb_size
             )
         ]
-<<<<<<< HEAD
         if self.add_static_vertical_curb_as_obstacle:
             self.static_vertical_curb = [
                 (
@@ -608,16 +564,6 @@
                     self.static_vertical_curb_size
                 )
             ]
-=======
-        self.static_vertical_curb = [
-            (
-                self.static_vertical_curb_xy_coordinates[0][0],
-                self.static_vertical_curb_xy_coordinates[0][1],
-                self.yaw_of_parked_cars_var,
-                self.static_vertical_curb_size
-            )
-        ]
->>>>>>> ec8ff0cf
 
         # Convert cones to parked cars if any are detected
         if self.detected_cones:
@@ -633,11 +579,7 @@
             self.objects_to_avoid_collisions += self.static_vertical_curb
 
         # Compute full set of parking spots along the curb if not already available
-<<<<<<< HEAD
         if not self.all_parking_spots_in_parking_lot_var:
-=======
-        if not self.all_parking_spots_in_parking_lot:
->>>>>>> ec8ff0cf
             self.all_parking_spots_in_parking_lot_var = self.all_parking_spots_in_parking_lot(
                 self.static_horizontal_curb,
                 self.compact_parking_spot_size,
