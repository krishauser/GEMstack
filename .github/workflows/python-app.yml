<<<<<<< HEAD
# This workflow will install Python dependencies, run tests and lint with a single version of Python
# For more information see: https://docs.github.com/en/actions/automating-builds-and-tests/building-and-testing-python

name: Python application

on:
  push:
    branches: 
    - '**'


permissions:
  contents: read

jobs:
  PEP-Guidelines:

    runs-on: ubuntu-latest

    steps:
    - uses: actions/checkout@v3
    - name: Set up Python 3.10
      uses: actions/setup-python@v3
      with:
        python-version: "3.10"
    - name: Install dependencies
      run: |
        python -m pip install --upgrade pip
        pip install flake8 flake8-docstrings pep8-naming
    - name: Lint with flake8
      run: |
        # stop the build if there are Python syntax errors or undefined names
        flake8 ./GEMstack --count --select=E9,F63,F7,F82 --show-source --statistics --exclude=__init__.py || exit 1
        # to enable more advanced checks on the repo, uncomment the lines below (There are around 3000 violations)
        # flake8 ./GEMstack --ignore=D,C901,E402,E231 --count --max-complexity=10 --max-line-length=127 --statistics --exclude=__init__.py || exit 1
        # if we want to enable documentation checks, uncomment the line below
        # flake8 ./GEMstack --ignore=E128,E402,E501,F401 --docstring-convention pep257 --max-line-length=120 --exclude=__init__.py || exit 1
      continue-on-error: false

  Documentation:

    runs-on: ubuntu-latest

    steps:
    - uses: actions/checkout@v3
    - name: Set up Python 3.10
      uses: actions/setup-python@v3
      with:
        python-version: "3.10"
    - name: Install dependencies
      run: |
        python -m pip install --upgrade pip
        pip install sphinx sphinx-rtd-theme
    - name: Generate Documentation
      run: |
        # stop the build if there are Python syntax errors or undefined names
        sphinx-build -b html docs docs/build
    - name: Save Documentation as Artifact
      uses: actions/upload-artifact@v4
      with:
        name: documentation
        path: docs/build
=======
# This workflow will install Python dependencies, run tests and lint with a single version of Python
# For more information see: https://docs.github.com/en/actions/automating-builds-and-tests/building-and-testing-python

name: Python application

on:
  push:
    branches: 
    - '**'


permissions:
  contents: read

jobs:
  PEP-Guidelines:

    runs-on: ubuntu-latest

    steps:
    - uses: actions/checkout@v3
    - name: Set up Python 3.10
      uses: actions/setup-python@v3
      with:
        python-version: "3.10"
    - name: Install dependencies
      run: |
        python -m pip install --upgrade pip
        pip install flake8 flake8-docstrings pep8-naming
    - name: Lint with flake8
      run: |
        # stop the build if there are Python syntax errors or undefined names
        flake8 ./GEMstack --count --select=E9,F63,F7,F82 --ignore=F824 --show-source --statistics --exclude=__init__.py || exit 1
        # to enable more advanced checks on the repo, uncomment the lines below (There are around 3000 violations)
        # flake8 ./GEMstack --ignore=D,C901,E402,E231 --count --max-complexity=10 --max-line-length=127 --statistics --exclude=__init__.py || exit 1
        # if we want to enable documentation checks, uncomment the line below
        # flake8 ./GEMstack --ignore=E128,E402,E501,F401 --docstring-convention pep257 --max-line-length=120 --exclude=__init__.py || exit 1
      continue-on-error: false

  Documentation:

    runs-on: ubuntu-latest

    steps:
    - uses: actions/checkout@v3
    - name: Set up Python 3.10
      uses: actions/setup-python@v3
      with:
        python-version: "3.10"
    - name: Install dependencies
      run: |
        python -m pip install --upgrade pip
        pip install sphinx sphinx-rtd-theme
    - name: Generate Documentation
      run: |
        # stop the build if there are Python syntax errors or undefined names
        sphinx-build -b html docs docs/build
    - name: Save Documentation as Artifact
      uses: actions/upload-artifact@v4
      with:
        name: documentation
        path: docs/build
>>>>>>> 711bb3c8
<|MERGE_RESOLUTION|>--- conflicted
+++ resolved
@@ -1,67 +1,3 @@
-<<<<<<< HEAD
-# This workflow will install Python dependencies, run tests and lint with a single version of Python
-# For more information see: https://docs.github.com/en/actions/automating-builds-and-tests/building-and-testing-python
-
-name: Python application
-
-on:
-  push:
-    branches: 
-    - '**'
-
-
-permissions:
-  contents: read
-
-jobs:
-  PEP-Guidelines:
-
-    runs-on: ubuntu-latest
-
-    steps:
-    - uses: actions/checkout@v3
-    - name: Set up Python 3.10
-      uses: actions/setup-python@v3
-      with:
-        python-version: "3.10"
-    - name: Install dependencies
-      run: |
-        python -m pip install --upgrade pip
-        pip install flake8 flake8-docstrings pep8-naming
-    - name: Lint with flake8
-      run: |
-        # stop the build if there are Python syntax errors or undefined names
-        flake8 ./GEMstack --count --select=E9,F63,F7,F82 --show-source --statistics --exclude=__init__.py || exit 1
-        # to enable more advanced checks on the repo, uncomment the lines below (There are around 3000 violations)
-        # flake8 ./GEMstack --ignore=D,C901,E402,E231 --count --max-complexity=10 --max-line-length=127 --statistics --exclude=__init__.py || exit 1
-        # if we want to enable documentation checks, uncomment the line below
-        # flake8 ./GEMstack --ignore=E128,E402,E501,F401 --docstring-convention pep257 --max-line-length=120 --exclude=__init__.py || exit 1
-      continue-on-error: false
-
-  Documentation:
-
-    runs-on: ubuntu-latest
-
-    steps:
-    - uses: actions/checkout@v3
-    - name: Set up Python 3.10
-      uses: actions/setup-python@v3
-      with:
-        python-version: "3.10"
-    - name: Install dependencies
-      run: |
-        python -m pip install --upgrade pip
-        pip install sphinx sphinx-rtd-theme
-    - name: Generate Documentation
-      run: |
-        # stop the build if there are Python syntax errors or undefined names
-        sphinx-build -b html docs docs/build
-    - name: Save Documentation as Artifact
-      uses: actions/upload-artifact@v4
-      with:
-        name: documentation
-        path: docs/build
-=======
 # This workflow will install Python dependencies, run tests and lint with a single version of Python
 # For more information see: https://docs.github.com/en/actions/automating-builds-and-tests/building-and-testing-python
 
@@ -123,5 +59,4 @@
       uses: actions/upload-artifact@v4
       with:
         name: documentation
-        path: docs/build
->>>>>>> 711bb3c8
+        path: docs/build