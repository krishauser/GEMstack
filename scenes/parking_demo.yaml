--- conflicted
+++ resolved
@@ -1,11 +1,7 @@
 vehicle_state: [0.0, 0.0, 0.0, 0.0, 0.0]
 agents:
   ped1:
-<<<<<<< HEAD
-    type: large_truck
-=======
     type: medium_truck
->>>>>>> 95a274d2
     position: [20.0, 8.0]
     nominal_velocity: 0.0
     target: [20.0, 8.0]
@@ -13,11 +9,7 @@
     yaw: 1.5708
 
   ped2:
-<<<<<<< HEAD
-    type: large_truck
-=======
     type: medium_truck
->>>>>>> 95a274d2
     position: [30.0, 8.0]
     nominal_velocity: 0.0
     target: [15.0, 4.0]
